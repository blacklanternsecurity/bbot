import re
import json
import logging
import dns.resolver
import dns.exception
from threading import Lock
from contextlib import suppress
from concurrent.futures import ThreadPoolExecutor

from .regexes import dns_name_regex
from .threadpool import ThreadPoolWrapper, NamedLock
from bbot.core.errors import ValidationError, DNSError
from .misc import is_ip, is_domain, domain_parents, parent_domain, rand_string

log = logging.getLogger("bbot.core.helpers.dns")


class DNSHelper:
    """
    For automatic wildcard detection, nameserver validation, etc.
    """

    def __init__(self, parent_helper):

        self.parent_helper = parent_helper
        try:
            self.resolver = dns.resolver.Resolver()
        except Exception as e:
            raise DNSError(f"Failed to create BBOT DNS resolver: {e}")
        self.timeout = self.parent_helper.config.get("dns_timeout", 10)
        self.abort_threshold = self.parent_helper.config.get("dns_abort_threshold", 5)
        self.resolver.timeout = self.timeout
        self.resolver.lifetime = self.timeout
        self._resolver_list = None

        self.wildcard_ignore = self.parent_helper.config.get("dns_wildcard_ignore", None)
        if not self.wildcard_ignore:
            self.wildcard_ignore = []
        self.wildcard_ignore = tuple([str(d).strip().lower() for d in self.wildcard_ignore])
        self.wildcard_tests = self.parent_helper.config.get("dns_wildcard_tests", 5)
        self._wildcard_cache = dict()
        # since wildcard detection takes some time, This is to prevent multiple
        # modules from kicking off wildcard detection for the same domain at the same time
        self._wildcard_lock = NamedLock()

        self._errors = dict()
        self._error_lock = Lock()

        self.fallback_nameservers_file = self.parent_helper.wordlist_dir / "nameservers.txt"

        # we need our own threadpool because using the shared one can lead to deadlocks
        max_workers = self.parent_helper.config.get("max_dns_threads", 100)
        executor = ThreadPoolExecutor(max_workers=max_workers)
        self._thread_pool = ThreadPoolWrapper(executor, max_workers=max_workers)

        self._debug = self.parent_helper.config.get("dns_debug", False)

        self._dummy_modules = dict()
        self._dummy_modules_lock = Lock()

        self._dns_cache = self.parent_helper.CacheDict(max_size=10000)

        self._event_cache = self.parent_helper.CacheDict(max_size=10000)
        self._event_cache_lock = Lock()
        self._event_cache_locks = NamedLock()

        # copy the system's current resolvers to a text file for tool use
        resolvers = dns.resolver.Resolver().nameservers
        self.resolver_file = self.parent_helper.tempfile(resolvers, pipe=False)

        self.bad_ptr_regex = re.compile(r"(?:[0-9]{1,3}[-_\.]){3}[0-9]{1,3}")
        self.filter_bad_ptrs = self.parent_helper.config.get("dns_filter_ptrs", True)

    def resolve(self, query, **kwargs):
        """
        "1.2.3.4" --> {
            "evilcorp.com",
        }
        "evilcorp.com" --> {
            "1.2.3.4",
            "dead::beef"
        }
        """
        results = set()
        raw_results, errors = self.resolve_raw(query, **kwargs)
        for (rdtype, answers) in raw_results:
            for answer in answers:
                for _, t in self.extract_targets(answer):
                    results.add(t)
        return results

    def resolve_raw(self, query, **kwargs):
        # DNS over TCP is more reliable
        # But setting this breaks DNS resolution on Ubuntu because systemd-resolve doesn't support TCP
        # kwargs["tcp"] = True
        if self.parent_helper.scan.stopping:
            return [], []
        query = str(query).strip()
        if is_ip(query):
            kwargs.pop("type", None)
            kwargs.pop("rdtype", None)
            results, errors = self._resolve_ip(query, **kwargs)
            return [("PTR", results)], [("PTR", e) for e in errors]
        else:
            results = []
            errors = []
            types = ["A", "AAAA"]
            kwargs.pop("rdtype", None)
            if "type" in kwargs:
                t = kwargs.pop("type")
                if isinstance(t, str):
                    if t.strip().lower() in ("any", "all", "*"):
                        types = ["A", "AAAA", "SRV", "MX", "NS", "SOA", "CNAME", "TXT"]
                    else:
                        types = [t.strip().upper()]
                elif any([isinstance(t, x) for x in (list, tuple)]):
                    types = [str(_).strip().upper() for _ in t]
            for t in types:
                if getattr(self.parent_helper.scan, "stopping", False) == True:
                    break
                r, e = self._resolve_hostname(query, rdtype=t, **kwargs)
                if r:
                    results.append((t, r))
                for error in e:
                    errors.append((t, error))

            return (results, errors)

    def _resolve_hostname(self, query, **kwargs):
        self.debug(f"Resolving {query} with kwargs={kwargs}")
        results = []
        errors = []
        parent = self.parent_helper.parent_domain(query)
        rdtype = kwargs.get("rdtype", "A")
        retries = kwargs.pop("retries", 0)
        cache_result = kwargs.pop("cache_result", False)
        tries_left = int(retries) + 1
        parent_hash = hash(f"{parent}:{rdtype}")
        dns_cache_hash = hash(f"{query}:{rdtype}")
        while tries_left > 0:
            error_count = self._errors.get(parent_hash, 0)
            if error_count >= self.abort_threshold:
                log.verbose(
                    f'Aborting query "{query}" because failed {rdtype} queries for "{parent}" ({error_count:,}) exceeded abort threshold ({self.abort_threshold:,})'
                )
                return results, errors
            try:
                if dns_cache_hash in self._dns_cache:
                    results = self._dns_cache[dns_cache_hash]
                else:
                    results = list(self._catch(self.resolver.resolve, query, **kwargs))
                    if cache_result:
                        self._dns_cache[dns_cache_hash] = results
                    with self._error_lock:
                        if parent_hash in self._errors:
                            self._errors[parent_hash] = 0
                break
            except (dns.resolver.NoNameservers, dns.exception.Timeout, dns.resolver.LifetimeTimeout) as e:
                with self._error_lock:
                    try:
                        self._errors[parent_hash] += 1
                    except KeyError:
                        self._errors[parent_hash] = 1
                    log.verbose(
                        f'DNS error or timeout for {rdtype} query "{query}" ({self._errors[parent_hash]:,} so far): {e}'
                    )
                    errors.append(e)
                # don't retry if we get a SERVFAIL
                if isinstance(e, dns.resolver.NoNameservers):
                    break
                tries_left -= 1
                if tries_left > 0:
                    retry_num = (retries + 1) - tries_left
                    self.debug(f"Retry (#{retry_num}) resolving {query} with kwargs={kwargs}")

        self.debug(f"Results for {query} with kwargs={kwargs}: {results}")
        return results, errors

    def _resolve_ip(self, query, **kwargs):
        self.debug(f"Reverse-resolving {query} with kwargs={kwargs}")
        retries = kwargs.pop("retries", 0)
        cache_result = kwargs.pop("cache_result", False)
        tries_left = int(retries) + 1
        results = []
        errors = []
        dns_cache_hash = hash(f"{query}:PTR")
        while tries_left > 0:
            try:
                if dns_cache_hash in self._dns_cache:
                    result = self._dns_cache[dns_cache_hash]
                else:
                    result = list(self._catch(self.resolver.resolve_address, query, **kwargs))
                    if cache_result:
                        self._dns_cache[dns_cache_hash] = result
                return result, errors
            except (dns.exception.Timeout, dns.resolver.LifetimeTimeout, dns.resolver.NoNameservers) as e:
                errors.append(e)
                # don't retry if we get a SERVFAIL
                if isinstance(e, dns.resolver.NoNameservers):
                    self.debug(f"{e} (query={query}, kwargs={kwargs})")
                    break
                else:
                    tries_left -= 1
                    if tries_left > 0:
                        retry_num = (retries + 2) - tries_left
                        self.debug(f"Retrying (#{retry_num}) {query} with kwargs={kwargs}")
        self.debug(f"Results for {query} with kwargs={kwargs}: {results}")
        return results, errors

    def resolve_event(self, event):
        result = self._resolve_event(event)
        # if it's a wildcard, go again with _wildcard.{domain}
        if len(result) == 1:
            event = result[0]
            return self._resolve_event(event, check_wildcard=False)
        # else we're good
        else:
            return result

    def _resolve_event(self, event, check_wildcard=True):
        """
        Tag event with appropriate dns record types
        Optionally create child events from dns resolutions
        """
        event_tags = set()
        try:
            if not event.host or event.type in ("IP_RANGE",):
                return [], set(), False, False
            children = []
            event_host = str(event.host)

            event_whitelisted = False
            event_blacklisted = False

            host_is_domain = is_domain(event_host)

<<<<<<< HEAD
            # wildcard check first
            if check_wildcard:
                event_is_wildcard, wildcard_parent = self.is_wildcard(event_host)
                if event_is_wildcard and event.type in ("DNS_NAME",):
                    event.data = f"_wildcard.{wildcard_parent}"
                    return (event,)
                elif event_is_wildcard is None:
                    event_tags.add("dns-error")
            elif not host_is_domain:
                event_tags.add("wildcard")

            # lock to ensure resolution of the same host doesn't start while we're working here
            with self._event_cache_locks.get_lock(event_host):
=======
                # wildcard check first
                if check_wildcard:
                    event_is_wildcard, wildcard_parent = self.is_wildcard(event_host)
                    if event_is_wildcard and event.type in ("DNS_NAME",):
                        wildcard_data = f"_wildcard.{wildcard_parent}"
                        if wildcard_data != event.data:
                            log.debug(f'Wildcard detected, changing event.data "{event.data}" --> "{wildcard_data}"')
                            event.data = wildcard_data
                        return (event,)
                    elif event_is_wildcard is None:
                        event_tags.add("dns-error")
                elif not host_is_domain:
                    event_tags.add("wildcard")
>>>>>>> 8d784436

                # try to get data from cache
                _event_tags, _event_whitelisted, _event_blacklisted = self.cache_get(event_host)
                event_tags.update(_event_tags)
                # if we found it, return it
                if _event_whitelisted is not None:
                    return children, event_tags, _event_whitelisted, _event_blacklisted

                # then resolve
                if event.type == "DNS_NAME":
                    types = "any"
                else:
                    types = ("A", "AAAA")
                resolved_raw, errors = self.resolve_raw(event_host, type=types, cache_result=True)
                if errors:
                    event_tags.add("dns-error")
                for rdtype, records in resolved_raw:
                    event_tags.add("resolved")
                    event_tags.add(f"{rdtype.lower()}_record")
                    rdtype = str(rdtype).upper()
                    # whitelisting and blacklist of IPs
                    if rdtype in ("A", "AAAA"):
                        for r in records:
                            for _, t in self.extract_targets(r):
                                with suppress(ValidationError):
                                    if self.parent_helper.scan.whitelisted(t):
                                        event_whitelisted = True
                                with suppress(ValidationError):
                                    if self.parent_helper.scan.blacklisted(t):
                                        event_blacklisted = True
                    for r in records:
                        for _, t in self.extract_targets(r):
                            if t:
                                if self.filter_bad_ptrs and rdtype in ("PTR") and self.bad_ptr_regex.search(t):
                                    self.debug(f"Filtering out bad PTR: {t}")
                                    continue
                                children.append((t, rdtype))
                if "resolved" not in event_tags:
                    event_tags.add("unresolved")
                self._event_cache[event_host] = (event_tags, event_whitelisted, event_blacklisted)
            return children, event_tags, event_whitelisted, event_blacklisted
        finally:
            event._resolved.set()

    def cache_get(self, host):
        try:
            return self._event_cache[host]
        except KeyError:
            return set(), None, None

    def resolve_batch(self, queries, **kwargs):
        """
        resolve_batch("www.evilcorp.com", "evilcorp.com") --> [
            ("www.evilcorp.com", {"1.1.1.1"}),
            ("evilcorp.com", {"2.2.2.2"})
        ]
        """
        futures = dict()
        for query in queries:
            future = self._thread_pool.submit_task(self._catch_keyboardinterrupt, self.resolve, query, **kwargs)
            futures[future] = query
        for future in self.parent_helper.as_completed(futures):
            query = futures[future]
            yield (query, future.result())

    def extract_targets(self, record):
        """
        Extract whatever hostnames/IPs a DNS records points to
        """
        results = set()
        rdtype = str(record.rdtype.name).upper()
        if rdtype in ("A", "AAAA", "NS", "CNAME", "PTR"):
            results.add((rdtype, self._clean_dns_record(record)))
        elif rdtype == "SOA":
            results.add((rdtype, self._clean_dns_record(record.mname)))
        elif rdtype == "MX":
            results.add((rdtype, self._clean_dns_record(record.exchange)))
        elif rdtype == "SRV":
            results.add((rdtype, self._clean_dns_record(record.target)))
        elif rdtype == "TXT":
            for s in record.strings:
                s = self.parent_helper.smart_decode(s)
                for match in dns_name_regex.finditer(s):
                    start, end = match.span()
                    host = s[start:end]
                    results.add((rdtype, host))
        else:
            log.warning(f'Unknown DNS record type "{rdtype}"')
        return results

    @staticmethod
    def _clean_dns_record(record):
        return str(record.to_text()).lower().rstrip(".")

    def get_valid_resolvers(self, min_reliability=0.99):
        nameservers = set()
        nameservers_url = "https://public-dns.info/nameserver/nameservers.json"
        nameservers_file = self.parent_helper.download(nameservers_url, cache_hrs=72)
        if nameservers_file is None:
            log.warning(f"Failed to download nameservers from {nameservers_url}")
        else:
            nameservers_json = []
            try:
                nameservers_json = json.loads(open(nameservers_file).read())
            except Exception as e:
                log.warning(f"Failed to load nameserver list from {nameservers_file}: {e}")
                nameservers_file.unlink()
            for entry in nameservers_json:
                try:
                    ip = str(entry.get("ip", "")).strip()
                except Exception:
                    continue
                try:
                    reliability = float(entry.get("reliability", 0))
                except ValueError:
                    continue
                if reliability >= min_reliability and is_ip(ip, version=4):
                    nameservers.add(ip)
            log.verbose(f"Loaded {len(nameservers):,} nameservers from {nameservers_url}")
        if not nameservers:
            log.info(f"Loading fallback nameservers from {self.fallback_nameservers_file}")
            lines = self.parent_helper.read_file(self.fallback_nameservers_file)
            nameservers = set([l for l in lines if not l.startswith("#")])
        resolver_list = self.verify_nameservers(nameservers)
        return resolver_list

    @property
    def resolvers(self):
        """
        Returns set() of valid DNS servers from public-dns.info
        """
        if self._resolver_list is None:
            file_content = self.parent_helper.cache_get("resolver_list")
            if file_content is not None:
                self._resolver_list = set([l for l in file_content.splitlines() if l])
            if not self._resolver_list:
                log.info(f"Fetching and validating public DNS servers, this may take a few minutes")
                resolvers = self.get_valid_resolvers()
                if resolvers:
                    self._resolver_list = resolvers
                    self.parent_helper.cache_put("resolver_list", "\n".join(self._resolver_list))
                else:
                    return set()
        return self._resolver_list

    @property
    def mass_resolver_file(self):
        self.resolvers
        return self.parent_helper.cache_filename("resolver_list")

    def verify_nameservers(self, nameservers, timeout=2):
        """Check each resolver to make sure it can actually resolve DNS names

        Args:
            nameservers (list): nameservers to verify
            timeout (int): timeout for dns query
        """
        log.info(f"Verifying {len(nameservers):,} nameservers")
        futures = [
            self._thread_pool.submit_task(self._catch_keyboardinterrupt, self.verify_nameserver, n)
            for n in nameservers
        ]

        valid_nameservers = set()
        for future in self.parent_helper.as_completed(futures):
            nameserver, error = future.result()
            if error is None:
                self.debug(f'Nameserver "{nameserver}" is valid')
                valid_nameservers.add(nameserver)
            else:
                self.debug(str(error))
        log.info(f"Successfully verified {len(valid_nameservers):,}/{len(nameservers):,} nameservers")

        return valid_nameservers

    def verify_nameserver(self, nameserver, timeout=2):
        """Validate a nameserver by making a sample query and a garbage query

        Args:
            nameserver (str): nameserver to verify
            timeout (int): timeout for dns query
        """
        self.debug(f'Verifying nameserver "{nameserver}"')
        error = None

        resolver = dns.resolver.Resolver()
        resolver.timeout = timeout
        resolver.lifetime = timeout
        resolver.nameservers = [nameserver]

        # first, make sure it can resolve a valid hostname
        try:
            a_results = [str(r) for r in list(resolver.resolve("dns.google", "A"))]
            aaaa_results = [str(r) for r in list(resolver.resolve("dns.google", "AAAA"))]
            if not ("2001:4860:4860::8888" in aaaa_results and "8.8.8.8" in a_results):
                error = f"Nameserver {nameserver} failed to resolve basic query"
        except Exception:
            error = f"Nameserver {nameserver} failed to resolve basic query within {timeout} seconds"

        # then, make sure it isn't feeding us garbage data
        randhost = f"www-m.{rand_string(9, digits=False)}.{rand_string(10, digits=False)}.com"
        if error is None:
            try:
                a_results = list(resolver.resolve(randhost, "A"))
                error = f"Nameserver {nameserver} returned garbage data"
            except dns.exception.DNSException:
                pass
                # Garbage query to nameserver failed successfully ;)
        if error is None:
            try:
                a_results = list(resolver.resolve(randhost, "AAAA"))
                error = f"Nameserver {nameserver} returned garbage data"
            except dns.exception.DNSException:
                pass
                # Garbage query to nameserver failed successfully ;)

        return nameserver, error

    def _catch(self, callback, *args, **kwargs):
        try:
            return callback(*args, **kwargs)
        except dns.resolver.NoNameservers:
            raise
        except (dns.exception.Timeout, dns.resolver.LifetimeTimeout):
            log.debug(f"DNS query with args={args}, kwargs={kwargs} timed out after {self.timeout} seconds")
            raise
        except dns.exception.DNSException as e:
            self.debug(f"{e} (args={args}, kwargs={kwargs})")
        except Exception:
            log.warning(f"Error in {callback.__qualname__}() with args={args}, kwargs={kwargs}")
        return list()

    def is_wildcard(self, query, ips=None, retries=5):
        """
        Use this method to check whether a *host* is a wildcard entry

        This works (it will return False) for valid A-records in a wildcard domain.

        If you want to know whether a domain is using wildcard DNS, use is_wildcard_domain() instead.

        Note that this method returns a tuple: (is_wildcard, parent_domain) where parent_domain is
        the highest level where wildcard checking occurred for that host.

        e.g. if you are checking www.external.evilcorp.com and evilcorp.com is a wildcard domain,
        this method will return (True, "evilcorp.com").
        """
        query = str(query).lower().rstrip(".")
        # skip check if it's an IP
        if is_ip(query) or not "." in query:
            return False, query
        # skip check if the query is a domain
        if is_domain(query):
            return False, query
        # skip check if the query's parent domain is excluded in the config
        for d in self.wildcard_ignore:
            if self.parent_helper.host_in_host(query, d):
                return False, query
        # if it's already been marked as a wildcard, return True
        if "_wildcard" in query.split("."):
            return True, query.split("_wildcard.")[-1]

        parent = parent_domain(query)
        parents = list(domain_parents(query))

        # resolve the base query
        if ips is None:
            query_ips = self.resolve(query, type=("A", "AAAA"), retries=retries, cache_result=True)
        else:
            query_ips = set(ips)
        if not query_ips:
            # return None (inconclusive) if main query fails to resolve
            self.debug(f"Wildcard detection failed for {query} because it failed to resolve")
            return None, parent

        for host in parents[::-1]:
            host_hash = hash(host)
            if host_hash not in self._wildcard_cache:
                self.is_wildcard_domain(host)
            # if we've seen this domain before
            if host_hash in self._wildcard_cache:
                wildcard_ips = self._wildcard_cache[host_hash]
                # otherwise check to see if the dns name matches the wildcard IPs
                if wildcard_ips:
                    # if the results are the same as the wildcard IPs, then ladies and gentlemen we have a wildcard
                    is_wildcard = all(r in wildcard_ips for r in query_ips)
                    if is_wildcard:
                        return True, host
            else:
                log.warning(
                    f"Wildcard DNS detection failed for {parent}. Recommend increasing dns_wildcard_tests in config."
                )
                return None, host
        return False, parent

    def is_wildcard_domain(self, domain, retries=5):
        """
        Check whether a domain is using wildcard DNS
        """
        domain = str(domain).lower().rstrip(".")
        # make a list of its parents
        parents = list(domain_parents(domain, include_self=True))
        num_parents = len(parents)
        # and check each of them, beginning with the highest parent (e.g. evilcorp.com)
        for i, host in enumerate(parents[::-1]):
            # have we checked this host before?
            host_hash = hash(host)
            with self._wildcard_lock.get_lock(host_hash):
                # if we've seen this host before
                if host_hash in self._wildcard_cache:
                    # return true if it's a wildcard
                    if self._wildcard_cache[host_hash]:
                        return True
                    # return false if it's not a wildcard and it's the last one we're checking
                    elif i + 1 == num_parents:
                        return False
                    # otherwise keep going
                    else:
                        continue
                # determine if this is a wildcard domain
                futures = []
                # resolve a bunch of random subdomains of the same parent
                for _ in range(self.wildcard_tests):
                    rand_query = f"{rand_string(digits=False, length=10)}.{host}"
                    future = self._thread_pool.submit_task(
                        self._catch_keyboardinterrupt, self.resolve, rand_query, retries=retries
                    )
                    futures.append(future)

                # put all the IPs from the random subdomains in one bucket
                wildcard_ips = set()
                for future in self.parent_helper.as_completed(futures):
                    ips = future.result()
                    if ips:
                        wildcard_ips.update(ips)

                self._wildcard_cache.update({host_hash: wildcard_ips})
                if wildcard_ips:
                    log.info(f"Encountered domain with wildcard DNS: {host}")
                    return True
        return False

    def _catch_keyboardinterrupt(self, callback, *args, **kwargs):
        try:
            return callback(*args, **kwargs)
        except Exception as e:
            import traceback

            log.error(f"Error in {callback.__qualname__}(): {e}")
            log.debug(traceback.format_exc())
        except KeyboardInterrupt:
            if self.parent_helper.scan:
                self.parent_helper.scan.stop()

    def debug(self, *args, **kwargs):
        if self._debug:
            log.debug(*args, **kwargs)

    def _get_dummy_module(self, name):
        with self._dummy_modules_lock:
            try:
                dummy_module = self._dummy_modules[name]
            except KeyError:
                dummy_module = self.parent_helper._make_dummy_module(name=name, _type="DNS")
                self._dummy_modules[name] = dummy_module
        return dummy_module<|MERGE_RESOLUTION|>--- conflicted
+++ resolved
@@ -234,12 +234,14 @@
 
             host_is_domain = is_domain(event_host)
 
-<<<<<<< HEAD
             # wildcard check first
             if check_wildcard:
                 event_is_wildcard, wildcard_parent = self.is_wildcard(event_host)
                 if event_is_wildcard and event.type in ("DNS_NAME",):
-                    event.data = f"_wildcard.{wildcard_parent}"
+                    wildcard_data = f"_wildcard.{wildcard_parent}"
+                    if wildcard_data != event.data:
+                        log.debug(f'Wildcard detected, changing event.data "{event.data}" --> "{wildcard_data}"')
+                        event.data = wildcard_data
                     return (event,)
                 elif event_is_wildcard is None:
                     event_tags.add("dns-error")
@@ -248,22 +250,6 @@
 
             # lock to ensure resolution of the same host doesn't start while we're working here
             with self._event_cache_locks.get_lock(event_host):
-=======
-                # wildcard check first
-                if check_wildcard:
-                    event_is_wildcard, wildcard_parent = self.is_wildcard(event_host)
-                    if event_is_wildcard and event.type in ("DNS_NAME",):
-                        wildcard_data = f"_wildcard.{wildcard_parent}"
-                        if wildcard_data != event.data:
-                            log.debug(f'Wildcard detected, changing event.data "{event.data}" --> "{wildcard_data}"')
-                            event.data = wildcard_data
-                        return (event,)
-                    elif event_is_wildcard is None:
-                        event_tags.add("dns-error")
-                elif not host_is_domain:
-                    event_tags.add("wildcard")
->>>>>>> 8d784436
-
                 # try to get data from cache
                 _event_tags, _event_whitelisted, _event_blacklisted = self.cache_get(event_host)
                 event_tags.update(_event_tags)
