import os
import re
import sys
import json
import random
import string
import asyncio
import logging
import ipaddress
import subprocess as sp
from pathlib import Path
from contextlib import suppress
<<<<<<< HEAD
=======
from unidecode import unidecode  # noqa F401
import cloudcheck as _cloudcheck
import tldextract as _tldextract
import xml.etree.ElementTree as ET
from collections.abc import Mapping
from hashlib import sha1 as hashlib_sha1
>>>>>>> 7c223714
from asyncio import create_task, gather, sleep, wait_for  # noqa
from urllib.parse import urlparse, quote, unquote, urlunparse, urljoin  # noqa F401

from .url import *  # noqa F401
from ... import errors
from . import regexes as bbot_regexes
from .names_generator import random_name, names, adjectives  # noqa F401

log = logging.getLogger("bbot.core.helpers.misc")


def is_domain(d):
    """
    Check if the given input represents a domain without subdomains.

    This function takes an input string `d` and returns True if it represents a domain without any subdomains.
    Otherwise, it returns False.

    Args:
        d (str): The input string containing the domain.

    Returns:
        bool: True if the input is a domain without subdomains, False otherwise.

    Examples:
        >>> is_domain("evilcorp.co.uk")
        True

        >>> is_domain("www.evilcorp.co.uk")
        False

    Notes:
        - Port, if present in input, is ignored.
    """
    d, _ = split_host_port(d)
    if is_ip(d):
        return False
    extracted = tldextract(d)
    if extracted.registered_domain:
        if not extracted.subdomain:
            return True
    else:
        return d.count(".") == 1
    return False


def is_subdomain(d):
    """
    Check if the given input represents a subdomain.

    This function takes an input string `d` and returns True if it represents a subdomain.
    Otherwise, it returns False.

    Args:
        d (str): The input string containing the domain or subdomain.

    Returns:
        bool: True if the input is a subdomain, False otherwise.

    Examples:
        >>> is_subdomain("www.evilcorp.co.uk")
        True

        >>> is_subdomain("evilcorp.co.uk")
        False

    Notes:
        - Port, if present in input, is ignored.
    """
    d, _ = split_host_port(d)
    if is_ip(d):
        return False
    extracted = tldextract(d)
    if extracted.registered_domain:
        if extracted.subdomain:
            return True
    else:
        return d.count(".") > 1
    return False


def is_ptr(d):
    """
    Check if the given input represents a PTR record domain.

    This function takes an input string `d` and returns True if it matches the PTR record format.
    Otherwise, it returns False.

    Args:
        d (str): The input string potentially representing a PTR record domain.

    Returns:
        bool: True if the input matches PTR record format, False otherwise.

    Examples:
        >>> is_ptr("wsc-11-22-33-44.evilcorp.com")
        True

        >>> is_ptr("www2.evilcorp.com")
        False
    """
    return bool(bbot_regexes.ptr_regex.search(str(d)))


def is_url(u):
    """
    Check if the given input represents a valid URL.

    This function takes an input string `u` and returns True if it matches any of the predefined URL formats.
    Otherwise, it returns False.

    Args:
        u (str): The input string potentially representing a URL.

    Returns:
        bool: True if the input matches a valid URL format, False otherwise.

    Examples:
        >>> is_url("https://evilcorp.com")
        True

        >>> is_url("not-a-url")
        False
    """
    u = str(u)
    for r in bbot_regexes.event_type_regexes["URL"]:
        if r.match(u):
            return True
    return False


uri_regex = re.compile(r"^([a-z0-9]{2,20})://", re.I)


def is_uri(u, return_scheme=False):
    """
    Check if the given input represents a URI and optionally return its scheme.

    This function takes an input string `u` and returns True if it matches a URI format.
    When `return_scheme` is True, it returns the URI scheme instead of a boolean.

    Args:
        u (str): The input string potentially representing a URI.
        return_scheme (bool, optional): Whether to return the URI scheme. Defaults to False.

    Returns:
        Union[bool, str]: True if the input matches a URI format; the URI scheme if `return_scheme` is True.

    Examples:
        >>> is_uri("http://evilcorp.com")
        True

        >>> is_uri("ftp://evilcorp.com")
        True

        >>> is_uri("evilcorp.com")
        False

        >>> is_uri("ftp://evilcorp.com", return_scheme=True)
        "ftp"
    """
    match = uri_regex.match(u)
    if return_scheme:
        if match:
            return match.groups()[0].lower()
        return ""
    return bool(match)


def split_host_port(d):
    """
    Parse a string containing a host and port into a tuple.

    This function takes an input string `d` and returns a tuple containing the host and port.
    The host is converted to its appropriate IP address type if possible. The port is inferred
    based on the scheme if not provided.

    Args:
        d (str): The input string containing the host and possibly the port.

    Returns:
        Tuple[Union[IPv4Address, IPv6Address, str], Optional[int]]: Tuple containing the host and port.

    Examples:
        >>> split_host_port("evilcorp.com:443")
        ("evilcorp.com", 443)

        >>> split_host_port("192.168.1.1:443")
        (IPv4Address('192.168.1.1'), 443)

        >>> split_host_port("[dead::beef]:443")
        (IPv6Address('dead::beef'), 443)

    Notes:
        - If port is not provided, it is inferred based on the scheme:
            - For "https" and "wss", port 443 is used.
            - For "http" and "ws", port 80 is used.
    """
    d = str(d)
    host = None
    port = None
    scheme = None
    if is_ip(d):
        return make_ip_type(d), port

    match = bbot_regexes.split_host_port_regex.match(d)
    if match is None:
        raise ValueError(f'split_port() failed to parse "{d}"')
    scheme = match.group("scheme")
    netloc = match.group("netloc")
    if netloc is None:
        raise ValueError(f'split_port() failed to parse "{d}"')

    match = bbot_regexes.extract_open_port_regex.match(netloc)
    if match is None:
        raise ValueError(f'split_port() failed to parse netloc "{netloc}"')

    host = match.group(2)
    if host is None:
        host = match.group(1)
    if host is None:
        raise ValueError(f'split_port() failed to locate host in netloc "{netloc}"')

    port = match.group(3)
    if port is None and scheme is not None:
        if scheme in ("https", "wss"):
            port = 443
        elif scheme in ("http", "ws"):
            port = 80
    elif port is not None:
        with suppress(ValueError):
            port = int(port)

    return make_ip_type(host), port


def parent_domain(d):
    """
    Retrieve the parent domain of a given subdomain string.

    This function takes an input string `d` representing a subdomain and returns its parent domain.
    If the input does not represent a subdomain, it returns the input as is.

    Args:
        d (str): The input string representing a subdomain or domain.

    Returns:
        str: The parent domain of the subdomain, or the original input if it is not a subdomain.

    Examples:
        >>> parent_domain("www.internal.evilcorp.co.uk")
        "internal.evilcorp.co.uk"

        >>> parent_domain("www.internal.evilcorp.co.uk:8080")
        "internal.evilcorp.co.uk:8080"

        >>> parent_domain("www.evilcorp.co.uk")
        "evilcorp.co.uk"

        >>> parent_domain("evilcorp.co.uk")
        "evilcorp.co.uk"

    Notes:
        - Port, if present in input, is preserved in the output.
    """
    host, port = split_host_port(d)
    if is_subdomain(d):
        return make_netloc(".".join(str(host).split(".")[1:]), port)
    return d


def domain_parents(d, include_self=False):
    """
    Generate a list of parent domains for a given domain string.

    This function takes an input string `d` and generates a list of parent domains in decreasing order of specificity.
    If `include_self` is set to True, the list will also include the input domain if it is not a top-level domain.

    Args:
        d (str): The input string representing a domain or subdomain.
        include_self (bool, optional): Whether to include the input domain itself. Defaults to False.

    Yields:
        str: Parent domains of the input string in decreasing order of specificity.

    Examples:
        >>> list(domain_parents("test.www.evilcorp.co.uk"))
        ["www.evilcorp.co.uk", "evilcorp.co.uk"]

    Notes:
        - Port, if present in input, is preserved in the output.
    """

    parent = str(d)
    if include_self and not is_domain(parent):
        yield parent
    while 1:
        parent = parent_domain(parent)
        if is_subdomain(parent):
            yield parent
            continue
        elif is_domain(parent):
            yield parent
        break


def subdomain_depth(d):
    """
    Calculate the depth of subdomains within a given domain name.

    Args:
        d (str): The domain name to analyze.

    Returns:
        int: The depth of the subdomain. For example, a hostname "5.4.3.2.1.evilcorp.com"
        has a subdomain depth of 5.
    """
    subdomain, domain = split_domain(d)
    if not subdomain:
        return 0
    return subdomain.count(".") + 1


def parent_url(u):
    """
    Retrieve the parent URL of a given URL.

    This function takes an input string `u` representing a URL and returns its parent URL.
    If the input URL does not have a parent (i.e., it's already the top-level), it returns None.

    Args:
        u (str): The input string representing a URL.

    Returns:
        Union[str, None]: The parent URL of the input URL, or None if it has no parent.

    Examples:
        >>> parent_url("https://evilcorp.com/sub/path/")
        "https://evilcorp.com/sub/"

        >>> parent_url("https://evilcorp.com/")
        None

    Notes:
        - Only the path component of the URL is modified.
        - All other components like scheme, netloc, query, and fragment are preserved.
    """
    parsed = urlparse(u)
    path = Path(parsed.path)
    if path.parent == path:
        return None
    else:
        return urlunparse(parsed._replace(path=str(path.parent)))


def url_parents(u):
    """
    Generate a list of parent URLs for a given URL string.

    This function takes an input string `u` representing a URL and generates a list of its parent URLs in decreasing order of specificity.

    Args:
        u (str): The input string representing a URL.

    Returns:
        List[str]: A list of parent URLs of the input URL in decreasing order of specificity.

    Examples:
        >>> url_parents("http://www.evilcorp.co.uk/admin/tools/cmd.php")
        ["http://www.evilcorp.co.uk/admin/tools/", "http://www.evilcorp.co.uk/admin/", "http://www.evilcorp.co.uk/"]

    Notes:
        - The list is generated by continuously calling `parent_url` until it returns None.
        - All components of the URL except for the path are preserved.
    """
    parent_list = []
    while 1:
        parent = parent_url(u)
        if parent == None:
            return parent_list
        elif parent not in parent_list:
            parent_list.append(parent)
            u = parent


def best_http_status(code1, code2):
    """
    Determine the better HTTP status code between two given codes.

    The 'better' status code is considered based on typical usage and priority in HTTP communication.
    Lower codes are generally better than higher codes. Within the same class (e.g., 2xx), a lower code is better.
    Between different classes, the order of preference is 2xx > 3xx > 1xx > 4xx > 5xx.

    Args:
        code1 (int): The first HTTP status code.
        code2 (int): The second HTTP status code.

    Returns:
        int: The better HTTP status code between the two provided codes.

    Examples:
        >>> better_http_status(200, 404)
        200
        >>> better_http_status(500, 400)
        400
        >>> better_http_status(301, 302)
        301
    """

    # Classify the codes into their respective categories (1xx, 2xx, 3xx, 4xx, 5xx)
    def classify_code(code):
        return int(code) // 100

    class1 = classify_code(code1)
    class2 = classify_code(code2)

    # Priority order for classes
    priority_order = {2: 1, 3: 2, 1: 3, 4: 4, 5: 5}

    # Compare based on class priority
    p1 = priority_order.get(class1, 10)
    p2 = priority_order.get(class2, 10)
    if p1 != p2:
        return code1 if p1 < p2 else code2

    # If in the same class, the lower code is better
    return min(code1, code2)


def tldextract(data):
    """
    Extracts the subdomain, domain, and suffix from a URL string.

    Args:
        data (str): The URL string to be processed.

    Returns:
        ExtractResult: A named tuple containing the subdomain, domain, and suffix.

    Examples:
        >>> tldextract("www.evilcorp.co.uk")
        ExtractResult(subdomain='www', domain='evilcorp', suffix='co.uk')

    Notes:
        - Utilizes `smart_decode` to preprocess the data.
        - Makes use of the `tldextract` library for extraction.
    """
    import tldextract as _tldextract

    return _tldextract.extract(smart_decode(data))


def split_domain(hostname):
    """
    Splits the hostname into its subdomain and registered domain components.

    Args:
        hostname (str): The full hostname to be split.

    Returns:
        tuple: A tuple containing the subdomain and registered domain.

    Examples:
        >>> split_domain("www.internal.evilcorp.co.uk")
        ("www.internal", "evilcorp.co.uk")

    Notes:
        - Utilizes the `tldextract` function to first break down the hostname.
    """
    if is_ip(hostname):
        return ("", hostname)
    parsed = tldextract(hostname)
    subdomain = parsed.subdomain
    domain = parsed.registered_domain
    if not domain:
        split = hostname.split(".")
        subdomain = ".".join(split[:-2])
        domain = ".".join(split[-2:])
    return (subdomain, domain)


def domain_stem(domain):
    """
    Returns an abbreviated representation of the hostname by removing the TLD (Top-Level Domain).

    Args:
        domain (str): The full domain name to be abbreviated.

    Returns:
        str: An abbreviated domain string without the TLD.

    Examples:
        >>> domain_stem("www.evilcorp.com")
        "www.evilcorp"

    Notes:
        - Utilizes the `tldextract` function for domain parsing.
    """
    parsed = tldextract(str(domain))
    return f".".join(parsed.subdomain.split(".") + parsed.domain.split(".")).strip(".")


def ip_network_parents(i, include_self=False):
    """
    Generates all parent IP networks for a given IP address or network, optionally including the network itself.

    Args:
        i (str or ipaddress.IPv4Network/ipaddress.IPv6Network): The IP address or network to find parents for.
        include_self (bool, optional): Whether to include the network itself in the result. Default is False.

    Yields:
        ipaddress.IPv4Network or ipaddress.IPv6Network: Parent IP networks in descending order of prefix length.

    Examples:
        >>> list(ip_network_parents("192.168.1.1"))
        [ipaddress.IPv4Network('192.168.1.0/31'), ipaddress.IPv4Network('192.168.1.0/30'), ... , ipaddress.IPv4Network('0.0.0.0/0')]

    Notes:
        - Utilizes Python's built-in `ipaddress` module for network operations.
    """
    net = ipaddress.ip_network(i, strict=False)
    for i in range(net.prefixlen - (0 if include_self else 1), -1, -1):
        yield ipaddress.ip_network(f"{net.network_address}/{i}", strict=False)


def is_port(p):
    """
    Checks if the given string represents a valid port number.

    Args:
        p (str or int): The port number to check.

    Returns:
        bool: True if the port number is valid, False otherwise.

    Examples:
        >>> is_port('80')
        True
        >>> is_port('70000')
        False
    """

    p = str(p)
    return p and p.isdigit() and 0 <= int(p) <= 65535


def is_dns_name(d, include_local=True):
    """
    Determines if the given string is a valid DNS name.

    Args:
        d (str): The string to be checked.
        include_local (bool): Consider local hostnames to be valid (hostnames without periods)

    Returns:
        bool: True if the string is a valid DNS name, False otherwise.

    Examples:
        >>> is_dns_name('www.example.com')
        True
        >>> is_dns_name('localhost')
        True
        >>> is_dns_name('localhost', include_local=False)
        False
        >>> is_dns_name('192.168.1.1')
        False
    """
    if is_ip(d):
        return False
    d = smart_decode(d)
    if include_local:
        if bbot_regexes.hostname_regex.match(d):
            return True
    if bbot_regexes.dns_name_regex.match(d):
        return True
    return False


def is_ip(d, version=None):
    """
    Checks if the given string or object represents a valid IP address.

    Args:
        d (str or ipaddress.IPvXAddress): The IP address to check.
        version (int, optional): The IP version to validate (4 or 6). Default is None.

    Returns:
        bool: True if the string or object is a valid IP address, False otherwise.

    Examples:
        >>> is_ip('192.168.1.1')
        True
        >>> is_ip('bad::c0de', version=6)
        True
        >>> is_ip('bad::c0de', version=4)
        False
        >>> is_ip('evilcorp.com')
        False
    """
    try:
        ip = ipaddress.ip_address(d)
        if version is None or ip.version == version:
            return True
    except Exception:
        pass
    return False


def is_ip_type(i):
    """
    Checks if the given object is an instance of an IPv4 or IPv6 type from the ipaddress module.

    Args:
        i (ipaddress._BaseV4 or ipaddress._BaseV6): The IP object to check.

    Returns:
        bool: True if the object is an instance of ipaddress._BaseV4 or ipaddress._BaseV6, False otherwise.

    Examples:
        >>> is_ip_type(ipaddress.IPv6Address('dead::beef'))
        True
        >>> is_ip_type(ipaddress.IPv4Network('192.168.1.0/24'))
        True
        >>> is_ip_type("192.168.1.0/24")
        False
    """
    return isinstance(i, ipaddress._BaseV4) or isinstance(i, ipaddress._BaseV6)


def make_ip_type(s):
    """
    Convert a string to its corresponding IP address or network type.

    This function attempts to convert the input string `s` into either an IPv4 or IPv6 address object,
    or an IPv4 or IPv6 network object. If none of these conversions are possible, the original string is returned.

    Args:
        s (str): The input string to be converted.

    Returns:
        Union[IPv4Address, IPv6Address, IPv4Network, IPv6Network, str]: The converted object or original string.

    Examples:
        >>> make_ip_type("dead::beef")
        IPv6Address('dead::beef')

        >>> make_ip_type("192.168.1.0/24")
        IPv4Network('192.168.1.0/24')

        >>> make_ip_type("evilcorp.com")
        'evilcorp.com'
    """
    # IP address
    with suppress(Exception):
        return ipaddress.ip_address(str(s).strip())
    # IP network
    with suppress(Exception):
        return ipaddress.ip_network(str(s).strip(), strict=False)
    return s


def host_in_host(host1, host2):
    """
    Checks if host1 is included within host2, either as a subdomain, IP, or IP network.
    Used for scope calculations/decisions within BBOT.

    Args:
        host1 (str or ipaddress.IPv4Address or ipaddress.IPv6Address or ipaddress.IPv4Network or ipaddress.IPv6Network):
            The host to check for inclusion within host2.
        host2 (str or ipaddress.IPv4Address or ipaddress.IPv6Address or ipaddress.IPv4Network or ipaddress.IPv6Network):
            The host within which to check for the inclusion of host1.

    Returns:
        bool: True if host1 is included in host2, otherwise False.

    Examples:
        >>> host_in_host("www.evilcorp.com", "evilcorp.com")
        True
        >>> host_in_host("evilcorp.com", "www.evilcorp.com")
        False
        >>> host_in_host(ipaddress.IPv6Address('dead::beef'), ipaddress.IPv6Network('dead::/64'))
        True
        >>> host_in_host(ipaddress.IPv4Address('192.168.1.1'), ipaddress.IPv4Network('10.0.0.0/8'))
        False

    Notes:
        - If checking an IP address/network, you MUST FIRST convert your IP into an ipaddress object (e.g. via `make_ip_type()`) before passing it to this function.
    """

    """
    Is host1 included in host2?
        "www.evilcorp.com" in "evilcorp.com"? --> True
        "evilcorp.com" in "www.evilcorp.com"? --> False
        IPv6Address('dead::beef') in IPv6Network('dead::/64')? --> True
        IPv4Address('192.168.1.1') in IPv4Network('10.0.0.0/8')? --> False

    Very important! Used throughout BBOT for scope calculations/decisions.

    Works with hostnames, IPs, and IP networks.
    """

    if not host1 or not host2:
        return False

    # check if hosts are IP types
    host1_ip_type = is_ip_type(host1)
    host2_ip_type = is_ip_type(host2)
    # if both hosts are IP types
    if host1_ip_type and host2_ip_type:
        if not host1.version == host2.version:
            return False
        host1_net = ipaddress.ip_network(host1)
        host2_net = ipaddress.ip_network(host2)
        return host1_net.subnet_of(host2_net)

    # else hostnames
    elif not (host1_ip_type or host2_ip_type):
        host2_len = len(host2.split("."))
        host1_truncated = ".".join(host1.split(".")[-host2_len:])
        return host1_truncated == host2

    return False


def sha1(data):
    """
    Computes the SHA-1 hash of the given data.

    Args:
        data (str or dict): The data to hash. If a dictionary, it is first converted to a JSON string with sorted keys.

    Returns:
        hashlib.Hash: SHA-1 hash object of the input data.

    Examples:
        >>> sha1("asdf").hexdigest()
        '3da541559918a808c2402bba5012f6c60b27661c'
    """
    from hashlib import sha1 as hashlib_sha1

    if isinstance(data, dict):
        data = json.dumps(data, sort_keys=True)
    return hashlib_sha1(smart_encode(data))


def smart_decode(data):
    """
    Decodes the input data to a UTF-8 string, silently ignoring errors.

    Args:
        data (str or bytes): The data to decode.

    Returns:
        str: The decoded string.

    Examples:
        >>> smart_decode(b"asdf")
        "asdf"
        >>> smart_decode("asdf")
        "asdf"
    """
    if isinstance(data, bytes):
        return data.decode("utf-8", errors="ignore")
    else:
        return str(data)


def smart_encode(data):
    """
    Encodes the input data to bytes using UTF-8 encoding, silently ignoring errors.

    Args:
        data (str or bytes): The data to encode.

    Returns:
        bytes: The encoded bytes.

    Examples:
        >>> smart_encode("asdf")
        b"asdf"
        >>> smart_encode(b"asdf")
        b"asdf"
    """
    if isinstance(data, bytes):
        return data
    return str(data).encode("utf-8", errors="ignore")


encoded_regex = re.compile(r"%[0-9a-fA-F]{2}|\\u[0-9a-fA-F]{4}|\\U[0-9a-fA-F]{8}|\\[ntrbv]")
backslash_regex = re.compile(r"(?P<slashes>\\+)(?P<char>[ntrvb])")


def recursive_decode(data, max_depth=5):
    """
    Recursively decodes doubly or triply-encoded strings to their original form.

    Supports both URL-encoding and backslash-escapes (including unicode)

    Args:
        data (str): The data to decode.
        max_depth (int, optional): Maximum recursion depth for decoding. Defaults to 5.

    Returns:
        str: The decoded string.

    Examples:
        >>> recursive_decode("Hello%20world%21")
        "Hello world!"
        >>> recursive_decode("Hello%20%5Cu041f%5Cu0440%5Cu0438%5Cu0432%5Cu0435%5Cu0442")
        "Hello Привет"
        >>> recursive_dcode("%5Cu0020%5Cu041f%5Cu0440%5Cu0438%5Cu0432%5Cu0435%5Cu0442%5Cu0021")
        " Привет!"
    """
    import codecs

    # Decode newline and tab escapes
    data = backslash_regex.sub(
        lambda match: {"n": "\n", "t": "\t", "r": "\r", "b": "\b", "v": "\v"}.get(match.group("char")), data
    )
    data = smart_decode(data)
    if max_depth == 0:
        return data
    # Decode URL encoding
    data = unquote(data, errors="ignore")
    # Decode Unicode escapes
    with suppress(UnicodeEncodeError):
        data = codecs.decode(data, "unicode_escape", errors="ignore")
    # Check if there's still URL-encoded or Unicode-escaped content
    if encoded_regex.search(data):
        # If yes, continue decoding
        return recursive_decode(data, max_depth=max_depth - 1)

    return data


rand_pool = string.ascii_lowercase
rand_pool_digits = rand_pool + string.digits


def rand_string(length=10, digits=True):
    """
    Generates a random string of specified length.

    Args:
        length (int, optional): The length of the random string. Defaults to 10.
        digits (bool, optional): Whether to include digits in the string. Defaults to True.

    Returns:
        str: A random string of the specified length.

    Examples:
        >>> rand_string()
        'c4hp4i9jzx'
        >>> rand_string(20)
        'ap4rsdtg5iw7ey7y3oa5'
        >>> rand_string(30, digits=False)
        'xdmyxtglqfzqktngkesyulwbfrihva'
    """
    pool = rand_pool
    if digits:
        pool = rand_pool_digits
    return "".join([random.choice(pool) for _ in range(int(length))])


def truncate_string(s, n):
    if len(s) > n:
        return s[: n - 3] + "..."
    else:
        return s


def extract_params_json(json_data):
    """
    Extracts keys from a JSON object and returns them as a set. Used by the `paramminer_headers` module.

    Args:
        json_data (str): JSON-formatted string containing key-value pairs.

    Returns:
        set: A set containing the keys present in the JSON object.

    Raises:
        Logs a message if JSONDecodeError occurs.

    Examples:
        >>> extract_params_json('{"a": 1, "b": {"c": 2}}')
        {'a', 'b', 'c'}
    """
    try:
        data = json.loads(json_data)
    except json.JSONDecodeError:
        log.debug("Invalid JSON supplied. Returning empty list.")
        return set()

    keys = set()
    stack = [data]

    while stack:
        current_data = stack.pop()
        if isinstance(current_data, dict):
            for key, value in current_data.items():
                keys.add(key)
                if isinstance(value, (dict, list)):
                    stack.append(value)
        elif isinstance(current_data, list):
            for item in current_data:
                if isinstance(item, (dict, list)):
                    stack.append(item)

    return keys


def extract_params_xml(xml_data):
    """
    Extracts tags from an XML object and returns them as a set.

    Args:
        xml_data (str): XML-formatted string containing elements.

    Returns:
        set: A set containing the tags present in the XML object.

    Raises:
        Logs a message if ParseError occurs.

    Examples:
        >>> extract_params_xml('<root><child1><child2/></child1></root>')
        {'child1', 'child2', 'root'}
    """
    import xml.etree.ElementTree as ET

    try:
        root = ET.fromstring(xml_data)
    except ET.ParseError:
        log.debug("Invalid XML supplied. Returning empty list.")
        return set()

    tags = set()
    stack = [root]

    while stack:
        current_element = stack.pop()
        tags.add(current_element.tag)
        for child in current_element:
            stack.append(child)
    return tags


def extract_params_html(html_data):
    """
    Extracts parameters from an HTML object, yielding them one at a time.

    Args:
        html_data (str): HTML-formatted string.

    Yields:
        str: A string containing the parameter found in HTML object.

    Examples:
        >>> html_data = '''
        ... <html>
        ...     <body>
        ...         <input name="user">
        ...         <a href="/page?param3=value3">Click Me</a>
        ...         <script>
        ...             $.get("/test", {param1: "value1"});
        ...             $.post("/test", {param2: "value2"});
        ...         </script>
        ...     </body>
        ... </html>
        ... '''
        >>> list(extract_params_html(html_data))
        ['user', 'param2', 'param3']
    """
    input_tag = bbot_regexes.input_tag_regex.findall(html_data)

    for i in input_tag:
        log.debug(f"FOUND PARAM ({i}) IN INPUT TAGS")
        yield i

    # check for jquery get parameters
    jquery_get = bbot_regexes.jquery_get_regex.findall(html_data)

    for i in jquery_get:
        log.debug(f"FOUND PARAM ({i}) IN JQUERY GET PARAMS")
        yield i

    # check for jquery post parameters
    jquery_post = bbot_regexes.jquery_post_regex.findall(html_data)
    if jquery_post:
        for i in jquery_post:
            for x in i.split(","):
                s = x.split(":")[0].rstrip()
                log.debug(f"FOUND PARAM ({s}) IN A JQUERY POST PARAMS")
                yield s

    a_tag = bbot_regexes.a_tag_regex.findall(html_data)
    for s in a_tag:
        log.debug(f"FOUND PARAM ({s}) IN A TAG GET PARAMS")
        yield s


def extract_words(data, acronyms=True, wordninja=True, model=None, max_length=100, word_regexes=None):
    """Intelligently extracts words from given data.

    This function uses regular expressions and optionally wordninja to extract words
    from a given text string. Thanks to wordninja it can handle concatenated words intelligently.

    Args:
        data (str): The data from which words are to be extracted.
        acronyms (bool, optional): Whether to include acronyms. Defaults to True.
        wordninja (bool, optional): Whether to use the wordninja library to split concatenated words. Defaults to True.
        model (object, optional): A custom wordninja model for special types of data such as DNS names.
        max_length (int, optional): Maximum length for a word to be included. Defaults to 100.
        word_regexes (list, optional): A list of compiled regular expression objects for word extraction. Defaults to None.

    Returns:
        set: A set of extracted words.

    Examples:
        >>> extract_words('blacklanternsecurity')
        {'black', 'lantern', 'security', 'bls', 'blacklanternsecurity'}
    """
    import wordninja as _wordninja

    if word_regexes is None:
        word_regexes = bbot_regexes.word_regexes
    words = set()
    data = smart_decode(data)
    for r in word_regexes:
        for word in set(r.findall(data)):
            # blacklanternsecurity
            if len(word) <= max_length:
                words.add(word)

    # blacklanternsecurity --> ['black', 'lantern', 'security']
    # max_slice_length = 3
    for word in list(words):
        if wordninja:
            if model is None:
                model = _wordninja
            subwords = model.split(word)
            for subword in subwords:
                words.add(subword)
        # this section generates compound words
        # it is interesting but currently disabled the quality of its output doesn't quite justify its quantity
        # blacklanternsecurity --> ['black', 'lantern', 'security', 'blacklantern', 'lanternsecurity']
        # for s, e in combinations(range(len(subwords) + 1), 2):
        #    if e - s <= max_slice_length:
        #        subword_slice = "".join(subwords[s:e])
        #        words.add(subword_slice)
        # blacklanternsecurity --> bls
        if acronyms:
            if len(subwords) > 1:
                words.add("".join([c[0] for c in subwords if len(c) > 0]))

    return words


def closest_match(s, choices, n=1, cutoff=0.0):
    """Finds the closest matching strings from a list of choices based on a given string.

    This function uses the difflib library to find the closest matches to a given string `s` from a list of `choices`.
    It can return either the single best match or a list of the top `n` best matches.

    Args:
        s (str): The string for which to find the closest match.
        choices (list): A list of strings to compare against.
        n (int, optional): The number of best matches to return. Defaults to 1.
        cutoff (float, optional): A float value that defines the similarity threshold. Strings with similarity below this value are not considered. Defaults to 0.0.

    Returns:
        str or list: Either the closest matching string or a list of the `n` closest matching strings.

    Examples:
        >>> closest_match("asdf", ["asd", "fds"])
        'asd'
        >>> closest_match("asdf", ["asd", "fds", "asdff"], n=3)
        ['asdff', 'asd', 'fds']
    """
    import difflib

    matches = difflib.get_close_matches(s, choices, n=n, cutoff=cutoff)
    if not choices or not matches:
        return
    if n == 1:
        return matches[0]
    return matches


def get_closest_match(s, choices, msg=None):
    """Finds the closest match from a list of choices for a given string.

    This function is particularly useful for CLI applications where you want to validate flags or modules.

    Args:
        s (str): The string for which to find the closest match.
        choices (list): A list of strings to compare against.
        msg (str, optional): Additional message to prepend in the warning message. Defaults to None.
        loglevel (str, optional): The log level to use for the warning message. Defaults to "HUGEWARNING".
        exitcode (int, optional): The exit code to use when exiting the program. Defaults to 2.

    Examples:
        >>> get_closest_match("some_module", ["some_mod", "some_other_mod"], msg="module")
        # Output: Could not find module "some_module". Did you mean "some_mod"?
    """
    if msg is None:
        msg = ""
    else:
        msg += " "
    closest = closest_match(s, choices)
    return f'Could not find {msg}"{s}". Did you mean "{closest}"?'


def kill_children(parent_pid=None, sig=None):
    """
    Forgive me father for I have sinned
    """
    import psutil
    import signal

    if sig is None:
        sig = signal.SIGTERM

    try:
        parent = psutil.Process(parent_pid)
    except psutil.NoSuchProcess:
        log.debug(f"No such PID: {parent_pid}")
    log.debug(f"Killing children of process ID {parent.pid}")
    children = parent.children(recursive=True)
    for child in children:
        log.debug(f"Killing child with PID {child.pid}")
        if child.name != "python":
            try:
                child.send_signal(sig)
            except psutil.NoSuchProcess:
                log.debug(f"No such PID: {child.pid}")
            except psutil.AccessDenied:
                log.debug(f"Error killing PID: {child.pid} - access denied")


def str_or_file(s):
    """Reads a string or file and yields its content line-by-line.

    This function tries to open the given string `s` as a file and yields its lines.
    If it fails to open `s` as a file, it treats `s` as a regular string and yields it as is.

    Args:
        s (str): The string or file path to read.

    Yields:
        str: Either lines from the file or the original string.

    Examples:
        >>> list(str_or_file("file.txt"))
        ['file_line1', 'file_line2', 'file_line3']
        >>> list(str_or_file("not_a_file"))
        ['not_a_file']
    """
    try:
        with open(s, errors="ignore") as f:
            for line in f:
                yield line.rstrip("\r\n")
    except OSError:
        yield s


def chain_lists(l, try_files=False, msg=None, remove_blank=True):
    """Chains together list elements, allowing for entries separated by commas.

    This function takes a list `l` and flattens it by splitting its entries on commas.
    It also allows you to optionally open entries as files and add their contents to the list.

    The order of entries is preserved, and deduplication is performed automatically.

    Args:
        l (list): The list of strings to chain together.
        try_files (bool, optional): Whether to try to open entries as files. Defaults to False.
        msg (str, optional): An optional message to log when reading from a file. Defaults to None.
        remove_blank (bool, optional): Whether to remove blank entries from the list. Defaults to True.

    Returns:
        list: The list of chained elements.

    Examples:
        >>> chain_lists(["a", "b,c,d"])
        ['a', 'b', 'c', 'd']

        >>> chain_lists(["a,file.txt", "c,d"], try_files=True)
        ['a', 'f_line1', 'f_line2', 'f_line3', 'c', 'd']
    """
    if isinstance(l, str):
        l = [l]
    final_list = dict()
    for entry in l:
        for s in entry.split(","):
            f = s.strip()
            f_path = Path(f).resolve()
            if try_files and f_path.is_file():
                if msg is not None:
                    new_msg = str(msg).format(filename=f_path)
                    log.info(new_msg)
                for line in str_or_file(f):
                    final_list[line] = None
            else:
                final_list[f] = None

    ret = list(final_list)
    if remove_blank:
        ret = [r for r in ret if r]
    return ret


def list_files(directory, filter=lambda x: True):
    """Lists files in a given directory that meet a specified filter condition.

    Args:
        directory (str): The directory where to list files.
        filter (callable, optional): A function to filter the files. Defaults to a lambda function that returns True for all files.

    Yields:
        Path: A Path object for each file that meets the filter condition.

    Examples:
        >>> list(list_files("/tmp/test"))
        [Path('/tmp/test/file1.py'), Path('/tmp/test/file2.txt')]

        >>> list(list_files("/tmp/test"), filter=lambda f: f.suffix == ".py")
        [Path('/tmp/test/file1.py')]
    """
    directory = Path(directory).resolve()
    if directory.is_dir():
        for file in directory.iterdir():
            if file.is_file() and filter(file):
                yield file


def rm_at_exit(path):
    """Registers a file to be automatically deleted when the program exits.

    Args:
        path (str or Path): The path to the file to be deleted upon program exit.

    Examples:
        >>> rm_at_exit("/tmp/test/file1.txt")
    """
    import atexit

    atexit.register(delete_file, path)


def delete_file(path):
    """Deletes a file at the given path.

    Args:
        path (str or Path): The path to the file to be deleted.

    Note:
        This function suppresses all exceptions to ensure that the program continues running even if the file could not be deleted.

    Examples:
        >>> delete_file("/tmp/test/file1.txt")
    """
    with suppress(Exception):
        Path(path).unlink(missing_ok=True)


def read_file(filename):
    """Reads a file line by line and yields each line without line breaks.

    Args:
        filename (str or Path): The path to the file to read.

    Yields:
        str: A line from the file without the trailing line break.

    Examples:
        >>> for line in read_file("/tmp/file.txt"):
        ...     print(line)
        file_line1
        file_line2
        file_line3
    """
    with open(filename, errors="ignore") as f:
        for line in f:
            yield line.rstrip("\r\n")


def gen_numbers(n, padding=2):
    """Generates numbers with variable padding and returns them as a set of strings.

    Args:
        n (int): The upper limit of numbers to generate, exclusive.
        padding (int, optional): The maximum number of digits to pad the numbers with. Defaults to 2.

    Returns:
        set: A set of string representations of numbers with varying degrees of padding.

    Examples:
        >>> gen_numbers(5)
        {'0', '00', '01', '02', '03', '04', '1', '2', '3', '4'}

        >>> gen_numbers(3, padding=3)
        {'0', '00', '000', '001', '002', '01', '02', '1', '2'}

        >>> gen_numbers(5, padding=1)
        {'0', '1', '2', '3', '4'}
    """
    results = set()
    for i in range(n):
        for p in range(1, padding + 1):
            results.add(str(i).zfill(p))
    return results


def make_netloc(host, port):
    """Constructs a network location string from a given host and port.

    Args:
        host (str): The hostname or IP address.
        port (int, optional): The port number. If None, the port is omitted.

    Returns:
        str: A network location string in the form 'host' or 'host:port'.

    Examples:
        >>> make_netloc("192.168.1.1", None)
        "192.168.1.1"

        >>> make_netloc("192.168.1.1", 443)
        "192.168.1.1:443"

        >>> make_netloc("evilcorp.com", 80)
        "evilcorp.com:80"

        >>> make_netloc("dead::beef", None)
        "[dead::beef]"

        >>> make_netloc("dead::beef", 443)
        "[dead::beef]:443"
    """
    if is_ip(host, version=6):
        host = f"[{host}]"
    if port is None:
        return host
    return f"{host}:{port}"


def which(*executables):
    """Finds the full path of the first available executable from a list of executables.

    Args:
        *executables (str): One or more executable names to search for.

    Returns:
        str: The full path of the first available executable, or None if none are found.

    Examples:
        >>> which("python", "python3")
        "/usr/bin/python"
    """
    import shutil

    for e in executables:
        location = shutil.which(e)
        if location:
            return location


def search_dict_by_key(key, d):
    """Search a nested dictionary or list of dictionaries by a key and yield all matching values.

    Args:
        key (str): The key to search for.
        d (Union[dict, list]): The dictionary or list of dictionaries to search.

    Yields:
        Any: Yields all values that match the provided key.

    Examples:
        >>> d = {'a': 1, 'b': {'c': 2, 'a': 3}, 'd': [{'a': 4}, {'e': 5}]}
        >>> list(search_dict_by_key('a', d))
        [1, 3, 4]
    """
    if isinstance(d, dict):
        if key in d:
            yield d[key]
        for k, v in d.items():
            yield from search_dict_by_key(key, v)
    elif isinstance(d, list):
        for v in d:
            yield from search_dict_by_key(key, v)


def search_format_dict(d, **kwargs):
    """Recursively format string values in a dictionary or list using the provided keyword arguments.

    Args:
        d (Union[dict, list, str]): The dictionary, list, or string to format.
        **kwargs: Arbitrary keyword arguments used for string formatting.

    Returns:
        Union[dict, list, str]: The formatted dictionary, list, or string.

    Examples:
        >>> search_format_dict({"test": "#{name} is awesome"}, name="keanu")
        {"test": "keanu is awesome"}
    """
    if isinstance(d, dict):
        return {k: search_format_dict(v, **kwargs) for k, v in d.items()}
    elif isinstance(d, list):
        return [search_format_dict(v, **kwargs) for v in d]
    elif isinstance(d, str):
        for find, replace in kwargs.items():
            find = "#{" + str(find) + "}"
            d = d.replace(find, replace)
    return d


def search_dict_values(d, *regexes):
    """Recursively search a dictionary's values based on provided regex patterns.

    Args:
        d (Union[dict, list, str]): The dictionary, list, or string to search.
        *regexes: Arbitrary number of compiled regex patterns.

    Returns:
        Generator: Yields matching values based on the provided regex patterns.

    Examples:
        >>> dict_to_search = {
        ...     "key1": {
        ...         "key2": [
        ...             {
        ...                 "key3": "A URL: https://www.evilcorp.com"
        ...             }
        ...         ]
        ...     }
        ... }
        >>> url_regexes = re.compile(r'https?://[^\\s<>"]+|www\.[^\\s<>"]+')
        >>> list(search_dict_values(dict_to_search, url_regexes))
        ["https://www.evilcorp.com"]
    """

    results = set()
    if isinstance(d, str):
        for r in regexes:
            for match in r.finditer(d):
                result = match.group()
                h = hash(result)
                if h not in results:
                    results.add(h)
                    yield result
    elif isinstance(d, dict):
        for _, v in d.items():
            yield from search_dict_values(v, *regexes)
    elif isinstance(d, list):
        for v in d:
            yield from search_dict_values(v, *regexes)


def grouper(iterable, n):
    """
    Grouper groups an iterable into chunks of a given size.

    Args:
        iterable (iterable): The iterable to be chunked.
        n (int): The size of each chunk.

    Returns:
        iterator: An iterator that produces lists of elements from the original iterable, each of length `n` or less.

    Examples:
        >>> list(grouper('ABCDEFG', 3))
        [['A', 'B', 'C'], ['D', 'E', 'F'], ['G']]
    """
    from itertools import islice

    iterable = iter(iterable)
    return iter(lambda: list(islice(iterable, n)), [])


def split_list(alist, wanted_parts=2):
    """
    Splits a list into a specified number of approximately equal parts.

    Args:
        alist (list): The list to be split.
        wanted_parts (int): The number of parts to split the list into.

    Returns:
        list: A list of lists, each containing a portion of the original list.

    Examples:
        >>> split_list([1, 2, 3, 4, 5])
        [[1, 2], [3, 4, 5]]
    """
    length = len(alist)
    return [alist[i * length // wanted_parts : (i + 1) * length // wanted_parts] for i in range(wanted_parts)]


def mkdir(path, check_writable=True, raise_error=True):
    """
    Creates a directory and optionally checks if it's writable.

    Args:
        path (str or Path): The directory to create.
        check_writable (bool, optional): Whether to check if the directory is writable. Default is True.
        raise_error (bool, optional): Whether to raise an error if the directory creation fails. Default is True.

    Returns:
        bool: True if the directory is successfully created (and writable, if check_writable=True); otherwise False.

    Raises:
        DirectoryCreationError: Raised if the directory cannot be created and `raise_error=True`.

    Examples:
        >>> mkdir("/tmp/new_dir")
        True
        >>> mkdir("/restricted_dir", check_writable=False, raise_error=False)
        False
    """
    path = Path(path).resolve()
    touchfile = path / f".{rand_string()}"
    try:
        path.mkdir(exist_ok=True, parents=True)
        if check_writable:
            touchfile.touch()
        return True
    except Exception as e:
        if raise_error:
            raise errors.DirectoryCreationError(f"Failed to create directory at {path}: {e}")
    finally:
        with suppress(Exception):
            touchfile.unlink()
    return False


def make_date(d=None, microseconds=False):
    """
    Generates a string representation of the current date and time, with optional microsecond precision.

    Args:
        d (datetime, optional): A datetime object to convert. Defaults to the current date and time.
        microseconds (bool, optional): Whether to include microseconds. Defaults to False.

    Returns:
        str: A string representation of the date and time, formatted as YYYYMMDD_HHMM_SS or YYYYMMDD_HHMM_SSFFFFFF if microseconds are included.

    Examples:
        >>> make_date()
        "20220707_1325_50"
        >>> make_date(microseconds=True)
        "20220707_1330_35167617"
    """
    from datetime import datetime

    f = "%Y%m%d_%H%M_%S"
    if microseconds:
        f += "%f"
    if d is None:
        d = datetime.now()
    return d.strftime(f)


def error_and_exit(msg):
    print(f"\n[!!!] {msg}\n")
    sys.exit(2)


def get_file_extension(s):
    """
    Extracts the file extension from a given string representing a URL or file path.

    Args:
        s (str): The string from which to extract the file extension.

    Returns:
        str: The file extension, or an empty string if no extension is found.

    Examples:
        >>> get_file_extension("https://evilcorp.com/api/test.php")
        "php"
        >>> get_file_extension("/etc/test.conf")
        "conf"
        >>> get_file_extension("/etc/passwd")
        ""
    """
    s = str(s).lower().strip()
    rightmost_section = s.rsplit("/", 1)[-1]
    if "." in rightmost_section:
        extension = rightmost_section.rsplit(".", 1)[-1]
        return extension
    return ""


def backup_file(filename, max_backups=10):
    """
    Renames a file by appending an iteration number as a backup. Recursively renames
    files up to a specified maximum number of backups.

    Args:
        filename (str or pathlib.Path): The file to backup.
        max_backups (int, optional): The maximum number of backups to keep. Defaults to 10.

    Returns:
        pathlib.Path: The new backup filepath.

    Examples:
        >>> backup_file("/tmp/test.txt")
        PosixPath("/tmp/test.0.txt")
        >>> backup_file("/tmp/test.0.txt")
        PosixPath("/tmp/test.1.txt")
        >>> backup_file("/tmp/test.1.txt")
        PosixPath("/tmp/test.2.txt")
    """
    filename = Path(filename).resolve()
    suffixes = [s.strip(".") for s in filename.suffixes]
    iteration = 1
    with suppress(Exception):
        iteration = min(max_backups - 1, max(0, int(suffixes[0]))) + 1
        suffixes = suffixes[1:]
    stem = filename.stem.split(".")[0]
    destination = filename.parent / f"{stem}.{iteration}.{'.'.join(suffixes)}"
    if destination.exists() and iteration < max_backups:
        backup_file(destination)
    if filename.exists():
        filename.rename(destination)
    return destination


def latest_mtime(d):
    """Get the latest modified time of any file or sub-directory in a given directory.

    This function takes a directory path as an argument and returns the latest modified time
    of any contained file or directory, recursively. It's useful for sorting directories by
    modified time for cleanup or other purposes.

    Args:
        d (str or Path): The directory path to search for the latest modified time.

    Returns:
        float: The latest modified time in Unix timestamp format.

    Examples:
        >>> latest_mtime("~/.bbot/scans/mushy_susan")
        1659016928.2848816
    """
    d = Path(d).resolve()
    mtimes = [d.lstat().st_mtime]
    if d.is_dir():
        to_list = d.glob("**/*")
    else:
        to_list = [d]
    for e in to_list:
        mtimes.append(e.lstat().st_mtime)
    return max(mtimes)


def filesize(f):
    """Get the file size of a given file.

    This function takes a file path as an argument and returns its size in bytes. If the path
    does not point to a file, the function returns 0.

    Args:
        f (str or Path): The file path for which to get the size.

    Returns:
        int: The size of the file in bytes, or 0 if the path does not point to a file.

    Examples:
        >>> filesize("/path/to/file.txt")
        1024
    """
    f = Path(f)
    if f.is_file():
        return f.stat().st_size
    return 0


def rm_rf(f):
    """Recursively delete a directory

    Args:
        f (str or Path): The directory path to delete.

    Examples:
        >>> rm_rf("/tmp/httpx98323849")
    """
    import shutil

    shutil.rmtree(f)


def clean_old(d, keep=10, filter=lambda x: True, key=latest_mtime, reverse=True, raise_error=False):
    """Clean up old files and directories within a given directory based on various filtering and sorting options.

    This function removes the oldest files and directories in the provided directory 'd' that exceed a specified
    threshold ('keep'). The items to be deleted can be filtered using a lambda function 'filter', and they are
    sorted by a key function, defaulting to latest modification time.

    Args:
        d (str or Path): The directory path to clean up.
        keep (int): The number of items to keep. Ones beyond this count will be removed.
        filter (Callable): A lambda function for filtering which files or directories to consider.
                           Defaults to a lambda function that returns True for all.
        key (Callable): A function to sort the files and directories. Defaults to latest modification time.
        reverse (bool): Whether to reverse the order of sorted items before removing. Defaults to True.
        raise_error (bool): Whether to raise an error if directory deletion fails. Defaults to False.

    Examples:
        >>> clean_old("~/.bbot/scans", filter=lambda x: x.is_dir() and scan_name_regex.match(x.name))
    """
    d = Path(d)
    if not d.is_dir():
        return
    paths = [x for x in d.iterdir() if filter(x)]
    paths.sort(key=key, reverse=reverse)
    for path in paths[keep:]:
        try:
            log.debug(f"Removing {path}")
            rm_rf(path)
        except Exception as e:
            msg = f"Failed to delete directory: {path}, {e}"
            if raise_error:
                raise errors.DirectoryDeletionError()
            log.warning(msg)


def extract_emails(s):
    """
    Extract email addresses from a body of text

    This function takes in a string and yields all email addresses found in it.
    The emails are converted to lower case before yielding. It utilizes
    regular expressions for email pattern matching.

    Args:
        s (str): The input string from which to extract email addresses.

    Yields:
        str: Yields email addresses found in the input string, in lower case.

    Examples:
        >>> list(extract_emails("Contact us at info@evilcorp.com and support@evilcorp.com"))
        ['info@evilcorp.com', 'support@evilcorp.com']
    """
    for email in bbot_regexes.email_regex.findall(smart_decode(s)):
        yield email.lower()


def extract_host(s):
    """
    Attempts to find and extract the host portion of a string.

    Args:
        s (str): The string from which to extract the host.

    Returns:
        tuple: A tuple containing three strings:
               (hostname (None if not found), string_before_hostname, string_after_hostname).

    Examples:
        >>> extract_host("evilcorp.com:80")
        ("evilcorp.com", "", ":80")

        >>> extract_host("http://evilcorp.com:80/asdf.php?a=b")
        ("evilcorp.com", "http://", ":80/asdf.php?a=b")

        >>> extract_host("bob@evilcorp.com")
        ("evilcorp.com", "bob@", "")

        >>> extract_host("[dead::beef]:22")
        ("dead::beef", "[", "]:22")

        >>> extract_host("ftp://username:password@my-ftp.com/my-file.csv")
        (
            "my-ftp.com",
            "ftp://username:password@",
            "/my-file.csv",
        )
    """
    s = smart_decode(s)
    match = bbot_regexes.extract_host_regex.search(s)

    if match:
        hostname = match.group(1)
        before = s[: match.start(1)]
        after = s[match.end(1) :]
        host, port = split_host_port(hostname)
        netloc = make_netloc(host, port)
        if netloc != hostname:
            # invalid host / port
            return (None, s, "")
        if host is not None:
            if port is not None:
                after = f":{port}{after}"
            if is_ip(host, version=6) and hostname.startswith("["):
                before = f"{before}["
                after = f"]{after}"
            hostname = str(host)
        return (hostname, before, after)

    return (None, s, "")


def smart_encode_punycode(text: str) -> str:
    """
    ドメイン.テスト --> xn--eckwd4c7c.xn--zckzah
    """
    import idna

    host, before, after = extract_host(text)
    if host is None:
        return text

    try:
        host = idna.encode(host).decode(errors="ignore")
    except UnicodeError:
        pass  # If encoding fails, leave the host as it is

    return f"{before}{host}{after}"


def smart_decode_punycode(text: str) -> str:
    """
    xn--eckwd4c7c.xn--zckzah --> ドメイン.テスト
    """
    import idna

    host, before, after = extract_host(text)
    if host is None:
        return text

    try:
        host = idna.decode(host)
    except UnicodeError:
        pass  # If decoding fails, leave the host as it is

    return f"{before}{host}{after}"


def can_sudo_without_password():
    """Check if the current user has passwordless sudo access.

    This function checks whether the current user can use sudo without entering a password.
    It runs a command with sudo and checks the return code to determine this.

    Returns:
        bool: True if the current user can use sudo without a password, False otherwise.

    Examples:
        >>> can_sudo_without_password()
        True
    """
    if os.geteuid() != 0:
        env = dict(os.environ)
        env["SUDO_ASKPASS"] = "/bin/false"
        try:
            sp.run(["sudo", "-K"], stderr=sp.DEVNULL, stdout=sp.DEVNULL, check=True, env=env)
            sp.run(["sudo", "-An", "/bin/true"], stderr=sp.DEVNULL, stdout=sp.DEVNULL, check=True, env=env)
        except sp.CalledProcessError:
            return False
    return True


def verify_sudo_password(sudo_pass):
    """Verify if the given sudo password is correct.

    This function checks whether the sudo password provided is valid for the current user.
    It runs a command with sudo, feeding in the password via stdin, and checks the return code.

    Args:
        sudo_pass (str): The sudo password to verify.

    Returns:
        bool: True if the sudo password is correct, False otherwise.

    Examples:
        >>> verify_sudo_password("mysecretpassword")
        True
    """
    try:
        sp.run(
            ["sudo", "-S", "-k", "true"],
            input=smart_encode(sudo_pass),
            stderr=sp.DEVNULL,
            stdout=sp.DEVNULL,
            check=True,
        )
    except sp.CalledProcessError:
        return False
    return True


def make_table(rows, header, **kwargs):
    """Generate a formatted table from the given rows and headers.

    This function uses the `tabulate` package to generate a table with formatting options.
    It can accept various input formats and table styles, which can be customized using optional arguments.

    Args:
        *args: Positional arguments to be passed to `tabulate.tabulate`.
        **kwargs: Keyword arguments to customize table formatting.
            - tablefmt (str, optional): Table format. Default is 'grid'.
            - disable_numparse (bool, optional): Disable automatic number parsing. Default is True.
            - maxcolwidths (int, optional): Maximum column width. Default is 40.

    Returns:
        str: A string representing the formatted table.

    Examples:
        >>> print(make_table([["row1", "row1"], ["row2", "row2"]], ["header1", "header2"]))
        +-----------+-----------+
        | header1   | header2   |
        +===========+===========+
        | row1      | row1      |
        +-----------+-----------+
        | row2      | row2      |
        +-----------+-----------+
    """
    from tabulate import tabulate

    # fix IndexError: list index out of range
    if not rows:
        rows = [[]]
    tablefmt = os.environ.get("BBOT_TABLE_FORMAT", None)
    defaults = {"tablefmt": "grid", "disable_numparse": True, "maxcolwidths": None}
    if tablefmt is None:
        defaults.update({"maxcolwidths": 40})
    else:
        defaults.update({"tablefmt": tablefmt})
    for k, v in defaults.items():
        if k not in kwargs:
            kwargs[k] = v
    # don't wrap columns in markdown
    if tablefmt in ("github", "markdown"):
        kwargs.pop("maxcolwidths")
        # escape problematic markdown characters in rows

        def markdown_escape(s):
            return str(s).replace("|", "&#124;")

        rows = [[markdown_escape(f) for f in row] for row in rows]
        header = [markdown_escape(h) for h in header]
    return tabulate(rows, header, **kwargs)


def human_timedelta(d):
    """Convert a TimeDelta object into a human-readable string.

    This function takes a datetime.timedelta object and converts it into a string format that
    is easier to read and understand.

    Args:
        d (datetime.timedelta): The TimeDelta object to convert.

    Returns:
        str: A string representation of the TimeDelta object in human-readable form.

    Examples:
        >>> from datetime import datetime
        >>>
        >>> start_time = datetime.now()
        >>> end_time = datetime.now()
        >>> elapsed_time = end_time - start_time
        >>> human_timedelta(elapsed_time)
        '2 hours, 30 minutes, 15 seconds'
    """
    hours, remainder = divmod(d.seconds, 3600)
    minutes, seconds = divmod(remainder, 60)
    result = []
    if hours:
        result.append(f"{hours:,} hour" + ("s" if hours > 1 else ""))
    if minutes:
        result.append(f"{minutes:,} minute" + ("s" if minutes > 1 else ""))
    if seconds:
        result.append(f"{seconds:,} second" + ("s" if seconds > 1 else ""))
    ret = ", ".join(result)
    if not ret:
        ret = "0 seconds"
    return ret


def bytes_to_human(_bytes):
    """Convert a bytes size to a human-readable string.

    This function converts a numeric bytes value into a human-readable string format, complete
    with the appropriate unit symbol (B, KB, MB, GB, etc.).

    Args:
        _bytes (int): The number of bytes to convert.

    Returns:
        str: A string representing the number of bytes in a more readable format, rounded to two
             decimal places.

    Examples:
        >>> bytes_to_human(1234129384)
        '1.15GB'
    """
    sizes = ["B", "KB", "MB", "GB", "TB", "PB", "EB", "ZB"]
    units = {}
    for count, size in enumerate(sizes):
        units[size] = pow(1024, count)
    for size in sizes:
        if abs(_bytes) < 1024.0:
            if size == sizes[0]:
                _bytes = str(int(_bytes))
            else:
                _bytes = f"{_bytes:.2f}"
            return f"{_bytes}{size}"
        _bytes /= 1024
    raise ValueError(f'Unable to convert "{_bytes}" to human filesize')


filesize_regex = re.compile(r"(?P<num>[0-9\.]+)[\s]*(?P<char>[a-z])", re.I)


def human_to_bytes(filesize):
    """Convert a human-readable file size string to its bytes equivalent.

    This function takes a human-readable file size string, such as "2.5GB", and converts it
    to its equivalent number of bytes.

    Args:
        filesize (str or int): The human-readable file size string or integer bytes value to convert.

    Returns:
        int: The number of bytes equivalent to the input human-readable file size.

    Raises:
        ValueError: If the input string cannot be converted to bytes.

    Examples:
        >>> human_to_bytes("23.23gb")
        24943022571
    """
    if isinstance(filesize, int):
        return filesize
    sizes = ["B", "KB", "MB", "GB", "TB", "PB", "EB", "ZB"]
    units = {}
    for count, size in enumerate(sizes):
        size_increment = pow(1024, count)
        units[size] = size_increment
        if len(size) == 2:
            units[size[0]] = size_increment
    match = filesize_regex.match(filesize)
    try:
        if match:
            num, size = match.groups()
            size = size.upper()
            size_increment = units[size]
            return int(float(num) * size_increment)
    except KeyError:
        pass
    raise ValueError(f'Unable to convert filesize "{filesize}" to bytes')


def cpu_architecture():
    """Return the CPU architecture of the current system.

    This function fetches and returns the architecture type of the CPU where the code is being executed.
    It maps common identifiers like "x86_64" to more general types like "amd64".

    Returns:
        str: A string representing the CPU architecture, such as "amd64", "armv7", or "arm64".

    Examples:
        >>> cpu_architecture()
        'amd64'
    """
    import platform

    uname = platform.uname()
    arch = uname.machine.lower()
    if arch.startswith("aarch"):
        return "arm64"
    elif arch == "x86_64":
        return "amd64"
    return arch


def os_platform():
    """Return the OS platform of the current system.

    This function fetches and returns the OS type where the code is being executed.
    It converts the platform identifier to lowercase.

    Returns:
        str: A string representing the OS platform, such as "linux", "darwin", or "windows".

    Examples:
        >>> os_platform()
        'linux'
    """
    import platform

    return platform.system().lower()


def os_platform_friendly():
    """Return a human-friendly OS platform string, suitable for golang release binaries.

    This function fetches the OS platform and modifies it to a more human-readable format if necessary.
    Specifically, it changes "darwin" to "macOS".

    Returns:
        str: A string representing the human-friendly OS platform, such as "macOS", "linux", or "windows".

    Examples:
        >>> os_platform_friendly()
        'macOS'
    """
    p = os_platform()
    if p == "darwin":
        return "macOS"
    return p


tag_filter_regex = re.compile(r"[^a-z0-9]+")


def tagify(s, maxlen=None):
    """Sanitize a string into a tag-friendly format.

    Converts a given string to lowercase and replaces all characters not matching
    [a-z0-9] with hyphens. Optionally truncates the result to 'maxlen' characters.

    Args:
        s (str): The input string to sanitize.
        maxlen (int, optional): The maximum length for the tag. Defaults to None.

    Returns:
        str: A sanitized, tag-friendly string.

    Examples:
        >>> tagify("HTTP Web Title")
        'http-web-title'
        >>> tagify("HTTP Web Title", maxlen=8)
        'http-web'
    """
    ret = str(s).lower()
    return tag_filter_regex.sub("-", ret)[:maxlen].strip("-")


def memory_status():
    """Return statistics on system memory consumption.

    The function returns a `psutil` named tuple that contains statistics on
    system virtual memory usage, such as total memory, used memory, available
    memory, and more.

    Returns:
        psutil._pslinux.svmem: A named tuple representing various statistics
            about system virtual memory usage.

    Examples:
        >>> mem = memory_status()
        >>> mem.available
        13195399168

        >>> mem = memory_status()
        >>> mem.percent
        79.0
    """
    import psutil

    return psutil.virtual_memory()


def swap_status():
    """Return statistics on swap memory consumption.

    The function returns a `psutil` named tuple that contains statistics on
    system swap memory usage, such as total swap, used swap, free swap, and more.

    Returns:
        psutil._common.sswap: A named tuple representing various statistics
            about system swap memory usage.

    Examples:
        >>> swap = swap_status()
        >>> swap.total
        4294967296

        >>> swap = swap_status()
        >>> swap.used
        2097152
    """
    import psutil

    return psutil.swap_memory()


def get_size(obj, max_depth=5, seen=None):
    """
    Roughly estimate the memory footprint of a Python object using recursion.

    Parameters:
        obj (any): The object whose size is to be determined.
        max_depth (int, optional): Maximum depth to which nested objects will be inspected. Defaults to 5.
        seen (set, optional): Objects that have already been accounted for, to avoid loops.

    Returns:
        int: Approximate memory footprint of the object in bytes.

    Examples:
        >>> get_size(my_list)
        4200

        >>> get_size(my_dict, max_depth=3)
        8400
    """
    from collections.abc import Mapping

    # If seen is not provided, initialize an empty set
    if seen is None:
        seen = set()
    # Get the id of the object
    obj_id = id(obj)
    # Decrease the maximum depth for the next recursion
    new_max_depth = max_depth - 1
    # If the object has already been seen or we've reached the maximum recursion depth, return 0
    if obj_id in seen or new_max_depth <= 0:
        return 0
    # Get the size of the object
    size = sys.getsizeof(obj)
    # Add the object's id to the set of seen objects
    seen.add(obj_id)
    # If the object has a __dict__ attribute, we want to measure its size
    if hasattr(obj, "__dict__"):
        # Iterate over the Method Resolution Order (MRO) of the class of the object
        for cls in obj.__class__.__mro__:
            # If the class's __dict__ contains a __dict__ key
            if "__dict__" in cls.__dict__:
                for k, v in obj.__dict__.items():
                    size += get_size(k, new_max_depth, seen)
                    size += get_size(v, new_max_depth, seen)
                break
    # If the object is a mapping (like a dictionary), we want to measure the size of its items
    if isinstance(obj, Mapping):
        with suppress(StopIteration):
            k, v = next(iter(obj.items()))
            size += (get_size(k, new_max_depth, seen) + get_size(v, new_max_depth, seen)) * len(obj)
    # If the object is a container (like a list or tuple) but not a string or bytes-like object
    elif isinstance(obj, (list, tuple, set)):
        with suppress(StopIteration):
            size += get_size(next(iter(obj)), new_max_depth, seen) * len(obj)
    # If the object has __slots__, we want to measure the size of the attributes in __slots__
    if hasattr(obj, "__slots__"):
        size += sum(get_size(getattr(obj, s), new_max_depth, seen) for s in obj.__slots__ if hasattr(obj, s))
    return size


def is_file(f):
    """
    Check if a path points to a file.

    Parameters:
        f (str): Path to the file.

    Returns:
        bool: True if the path is a file, False otherwise.

    Examples:
        >>> is_file("/etc/passwd")
        True

        >>> is_file("/nonexistent")
        False
    """
    with suppress(Exception):
        return Path(f).is_file()
    return False


def cloudcheck(ip):
    """
    Check whether an IP address belongs to a cloud provider and returns the provider name, type, and subnet.

    Args:
        ip (str): The IP address to check.

    Returns:
        tuple: A tuple containing provider name (str), provider type (str), and subnet (IPv4Network).

    Examples:
        >>> cloudcheck("168.62.20.37")
        ('Azure', 'cloud', IPv4Network('168.62.0.0/19'))
    """
    import cloudcheck as _cloudcheck

    return _cloudcheck.check(ip)


def is_async_function(f):
    """
    Check if a given function is an asynchronous function.

    Args:
        f (function): The function to check.

    Returns:
        bool: True if the function is asynchronous, False otherwise.

    Examples:
        >>> async def foo():
        ...     pass
        >>> is_async_function(foo)
        True
    """
    import inspect

    return inspect.iscoroutinefunction(f)


async def execute_sync_or_async(callback, *args, **kwargs):
    """
    Execute a function or coroutine, handling either synchronous or asynchronous invocation.

    Args:
        callback (Union[Callable, Coroutine]): The function or coroutine to execute.
        *args: Variable-length argument list to pass to the callback.
        **kwargs: Arbitrary keyword arguments to pass to the callback.

    Returns:
        Any: The return value from the executed function or coroutine.

    Examples:
        >>> async def foo_async(x):
        ...     return x + 1
        >>> def foo_sync(x):
        ...     return x + 1

        >>> asyncio.run(execute_sync_or_async(foo_async, 1))
        2

        >>> asyncio.run(execute_sync_or_async(foo_sync, 1))
        2
    """
    if is_async_function(callback):
        return await callback(*args, **kwargs)
    else:
        return callback(*args, **kwargs)


def get_exception_chain(e):
    """
    Retrieves the full chain of exceptions leading to the given exception.

    Args:
        e (BaseException): The exception for which to get the chain.

    Returns:
        list[BaseException]: List of exceptions in the chain, from the given exception back to the root cause.

    Examples:
        >>> try:
        ...     raise ValueError("This is a value error")
        ... except ValueError as e:
        ...     exc_chain = get_exception_chain(e)
        ...     for exc in exc_chain:
        ...         print(exc)
        This is a value error
    """
    exception_chain = []
    current_exception = e
    while current_exception is not None:
        exception_chain.append(current_exception)
        current_exception = getattr(current_exception, "__context__", None)
    return exception_chain


def get_traceback_details(e):
    """
    Retrieves detailed information from the traceback of an exception.

    Args:
        e (BaseException): The exception for which to get traceback details.

    Returns:
        tuple: A tuple containing filename (str), line number (int), and function name (str) where the exception was raised.

    Examples:
        >>> try:
        ...     raise ValueError("This is a value error")
        ... except ValueError as e:
        ...     filename, lineno, funcname = get_traceback_details(e)
        ...     print(f"File: {filename}, Line: {lineno}, Function: {funcname}")
        File: <stdin>, Line: 2, Function: <module>
    """
    import traceback

    tb = traceback.extract_tb(e.__traceback__)
    last_frame = tb[-1]  # Get the last frame in the traceback (the one where the exception was raised)
    filename = last_frame.filename
    lineno = last_frame.lineno
    funcname = last_frame.name
    return filename, lineno, funcname


async def cancel_tasks(tasks, ignore_errors=True):
    """
    Asynchronously cancels a list of asyncio tasks.

    Args:
        tasks (list[Task]): A list of asyncio Task objects to cancel.
        ignore_errors (bool, optional): Whether to ignore errors other than asyncio.CancelledError. Defaults to True.

    Examples:
        >>> async def main():
        ...     task1 = asyncio.create_task(async_function1())
        ...     task2 = asyncio.create_task(async_function2())
        ...     await cancel_tasks([task1, task2])
        ...
        >>> asyncio.run(main())

    Note:
        This function will not cancel the current task that it is called from.
    """
    current_task = asyncio.current_task()
    tasks = [t for t in tasks if t != current_task]
    for task in tasks:
        log.debug(f"Cancelling task: {task}")
        task.cancel()
    if ignore_errors:
        for task in tasks:
            try:
                await task
            except BaseException as e:
                if not isinstance(e, asyncio.CancelledError):
                    import traceback

                    log.trace(traceback.format_exc())


def cancel_tasks_sync(tasks):
    """
    Synchronously cancels a list of asyncio tasks.

    Args:
        tasks (list[Task]): A list of asyncio Task objects to cancel.

    Examples:
        >>> loop = asyncio.get_event_loop()
        >>> task1 = loop.create_task(some_async_function1())
        >>> task2 = loop.create_task(some_async_function2())
        >>> cancel_tasks_sync([task1, task2])

    Note:
        This function will not cancel the current task from which it is called.
    """
    current_task = asyncio.current_task()
    for task in tasks:
        if task != current_task:
            log.debug(f"Cancelling task: {task}")
            task.cancel()


def weighted_shuffle(items, weights):
    """
    Shuffles a list of items based on their corresponding weights.

    Args:
        items (list): The list of items to shuffle.
        weights (list): The list of weights corresponding to each item.

    Returns:
        list: A new list containing the shuffled items.

    Examples:
        >>> items = ['apple', 'banana', 'cherry']
        >>> weights = [0.4, 0.5, 0.1]
        >>> weighted_shuffle(items, weights)
        ['banana', 'apple', 'cherry']
        >>> weighted_shuffle(items, weights)
        ['apple', 'banana', 'cherry']
        >>> weighted_shuffle(items, weights)
        ['apple', 'banana', 'cherry']
        >>> weighted_shuffle(items, weights)
        ['banana', 'apple', 'cherry']

    Note:
        The sum of all weights does not have to be 1. They will be normalized internally.
    """
    # Create a list of tuples where each tuple is (item, weight)
    pool = list(zip(items, weights))

    shuffled_items = []

    # While there are still items to be chosen...
    while pool:
        # Normalize weights
        total = sum(weight for item, weight in pool)
        weights = [weight / total for item, weight in pool]

        # Choose an index based on weight
        chosen_index = random.choices(range(len(pool)), weights=weights, k=1)[0]

        # Add the chosen item to the shuffled list
        chosen_item, chosen_weight = pool.pop(chosen_index)
        shuffled_items.append(chosen_item)

    return shuffled_items


def parse_port_string(port_string):
    """
    Parses a string containing ports and port ranges into a list of individual ports.

    Args:
        port_string (str): The string containing individual ports and port ranges separated by commas.

    Returns:
        list: A list of individual ports parsed from the input string.

    Raises:
        ValueError: If the input string contains invalid ports or port ranges.

    Examples:
        >>> parse_port_string("22,80,1000-1002")
        [22, 80, 1000, 1001, 1002]

        >>> parse_port_string("1-2,3-5")
        [1, 2, 3, 4, 5]

        >>> parse_port_string("invalid")
        ValueError: Invalid port or port range: invalid
    """
    elements = str(port_string).split(",")
    ports = []

    for element in elements:
        if element.isdigit():
            port = int(element)
            if 1 <= port <= 65535:
                ports.append(port)
            else:
                raise ValueError(f"Invalid port: {element}")
        elif "-" in element:
            range_parts = element.split("-")
            if len(range_parts) != 2 or not all(part.isdigit() for part in range_parts):
                raise ValueError(f"Invalid port or port range: {element}")
            start, end = map(int, range_parts)
            if not (1 <= start < end <= 65535):
                raise ValueError(f"Invalid port range: {element}")
            ports.extend(range(start, end + 1))
        else:
            raise ValueError(f"Invalid port or port range: {element}")

    return ports


def parse_list_string(list_string):
    """
    Parses a comma-separated string into a list, removing invalid characters.

    Args:
        list_string (str): The string containing elements separated by commas.

    Returns:
        list: A list of individual elements parsed from the input string.

    Raises:
        ValueError: If the input string contains invalid characters.

    Examples:
        >>> parse_list_string("html,js,css")
        ['html', 'js', 'css']

        >>> parse_list_string("png,jpg,gif")
        ['png', 'jpg', 'gif']

        >>> parse_list_string("invalid<>char")
        ValueError: Invalid character in string: invalid<>char
    """
    elements = list_string.split(",")
    result = []

    for element in elements:
        if any((c in '<>:"/\\|?*') or (ord(c) < 32 and c != " ") for c in element):
            raise ValueError(f"Invalid character in string: {element}")
        result.append(element)
    return result


async def as_completed(coros):
    """
    Async generator that yields completed Tasks as they are completed.

    Args:
        coros (iterable): An iterable of coroutine objects or asyncio Tasks.

    Yields:
        asyncio.Task: A Task object that has completed its execution.

    Examples:
        >>> async def main():
        ...     async for task in as_completed([coro1(), coro2(), coro3()]):
        ...         result = task.result()
        ...         print(f'Task completed with result: {result}')

        >>> asyncio.run(main())
    """
    tasks = {coro if isinstance(coro, asyncio.Task) else asyncio.create_task(coro): coro for coro in coros}
    while tasks:
        done, _ = await asyncio.wait(tasks.keys(), return_when=asyncio.FIRST_COMPLETED)
        for task in done:
            tasks.pop(task)
            yield task<|MERGE_RESOLUTION|>--- conflicted
+++ resolved
@@ -10,15 +10,7 @@
 import subprocess as sp
 from pathlib import Path
 from contextlib import suppress
-<<<<<<< HEAD
-=======
 from unidecode import unidecode  # noqa F401
-import cloudcheck as _cloudcheck
-import tldextract as _tldextract
-import xml.etree.ElementTree as ET
-from collections.abc import Mapping
-from hashlib import sha1 as hashlib_sha1
->>>>>>> 7c223714
 from asyncio import create_task, gather, sleep, wait_for  # noqa
 from urllib.parse import urlparse, quote, unquote, urlunparse, urljoin  # noqa F401
 
