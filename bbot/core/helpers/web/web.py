import re
import logging
import warnings
import traceback
from pathlib import Path
from bs4 import BeautifulSoup

from bbot.core.engine import EngineClient
from bbot.core.helpers.misc import truncate_filename
from bbot.errors import WordlistError, CurlError, WebError

from bs4 import MarkupResemblesLocatorWarning
from bs4.builder import XMLParsedAsHTMLWarning

from .engine import HTTPEngine

warnings.filterwarnings("ignore", category=XMLParsedAsHTMLWarning)
warnings.filterwarnings("ignore", category=MarkupResemblesLocatorWarning)

log = logging.getLogger("bbot.core.helpers.web")


class WebHelper(EngineClient):

    SERVER_CLASS = HTTPEngine
    ERROR_CLASS = WebError

    """
    Main utility class for managing HTTP operations in BBOT. It serves as a wrapper around the BBOTAsyncClient,
    which itself is a subclass of httpx.AsyncClient. The class provides functionalities to make HTTP requests,
    download files, and handle cached wordlists.

    Attributes:
        parent_helper (object): The parent helper object containing scan configurations.
        http_debug (bool): Flag to indicate whether HTTP debugging is enabled.
        ssl_verify (bool): Flag to indicate whether SSL verification is enabled.
        web_client (BBOTAsyncClient): An instance of BBOTAsyncClient for making HTTP requests.
        client_only_options (tuple): A tuple of options only applicable to the web client.

    Examples:
        Basic web request:
        >>> response = await self.helpers.request("https://www.evilcorp.com")

        Download file:
        >>> filename = await self.helpers.download("https://www.evilcorp.com/passwords.docx")

        Download wordlist (cached for 30 days by default):
        >>> filename = await self.helpers.wordlist("https://www.evilcorp.com/wordlist.txt")
    """

    def __init__(self, parent_helper):
        self.parent_helper = parent_helper
        self.preset = self.parent_helper.preset
        self.config = self.preset.config
        self.web_config = self.config.get("web", {})
        self.web_spider_depth = self.web_config.get("spider_depth", 1)
        self.web_spider_distance = self.web_config.get("spider_distance", 0)
        self.target = self.preset.target
        self.ssl_verify = self.config.get("ssl_verify", False)
        super().__init__(server_kwargs={"config": self.config, "target": self.parent_helper.preset.target.radix_only})

    def AsyncClient(self, *args, **kwargs):
        from .client import BBOTAsyncClient

        return BBOTAsyncClient.from_config(self.config, self.target, *args, persist_cookies=False, **kwargs)

    async def request(self, *args, **kwargs):
        """
        Asynchronous function for making HTTP requests, intended to be the most basic web request function
        used widely across BBOT and within this helper class. Handles various exceptions and timeouts
        that might occur during the request.

        This function automatically respects the scan's global timeout, proxy, headers, etc.
        Headers you specify will be merged with the scan's. Your arguments take ultimate precedence,
        meaning you can override the scan's values if you want.

        Args:
            url (str): The URL to send the request to.
            method (str, optional): The HTTP method to use for the request. Defaults to 'GET'.
            headers (dict, optional): Dictionary of HTTP headers to send with the request.
            params (dict, optional): Dictionary, list of tuples, or bytes to send in the query string.
            cookies (dict, optional): Dictionary or CookieJar object containing cookies.
            json (Any, optional): A JSON serializable Python object to send in the body.
            data (dict, optional): Dictionary, list of tuples, or bytes to send in the body.
            files (dict, optional): Dictionary of 'name': file-like-objects for multipart encoding upload.
            auth (tuple, optional): Auth tuple to enable Basic/Digest/Custom HTTP auth.
            timeout (float, optional): The maximum time to wait for the request to complete.
            proxies (dict, optional): Dictionary mapping protocol schemes to proxy URLs.
            allow_redirects (bool, optional): Enables or disables redirection. Defaults to None.
            stream (bool, optional): Enables or disables response streaming.
            raise_error (bool, optional): Whether to raise exceptions for HTTP connect, timeout errors. Defaults to False.
            client (httpx.AsyncClient, optional): A specific httpx.AsyncClient to use for the request. Defaults to self.web_client.
            cache_for (int, optional): Time in seconds to cache the request. Not used currently. Defaults to None.

        Raises:
            httpx.TimeoutException: If the request times out.
            httpx.ConnectError: If the connection fails.
            httpx.RequestError: For other request-related errors.

        Returns:
            httpx.Response or None: The HTTP response object returned by the httpx library.

        Examples:
            >>> response = await self.helpers.request("https://www.evilcorp.com")

            >>> response = await self.helpers.request("https://api.evilcorp.com/", method="POST", data="stuff")

        Note:
            If the web request fails, it will return None unless `raise_error` is `True`.
        """
        return await self.run_and_return("request", *args, **kwargs)

    async def request_batch(self, urls, *args, **kwargs):
        """
        Given a list of URLs, request them in parallel and yield responses as they come in.

        Args:
            urls (list[str]): List of URLs to visit
            *args: Positional arguments to pass through to httpx
            **kwargs: Keyword arguments to pass through to httpx

        Examples:
            >>> async for url, response in self.helpers.request_batch(urls, headers={"X-Test": "Test"}):
            >>>     if response is not None and response.status_code == 200:
            >>>         self.hugesuccess(response)
        """
        async for _ in self.run_and_yield("request_batch", urls, *args, **kwargs):
            yield _

    async def request_custom_batch(self, urls_and_kwargs):
        """
        Make web requests in parallel with custom options for each request. Yield responses as they come in.

        Similar to `request_batch` except it allows individual arguments for each URL.

        Args:
            urls_and_kwargs (list[tuple]): List of tuples in the format: (url, kwargs, custom_tracker)
                where custom_tracker is an optional value for your own internal use. You may use it to
                help correlate requests, etc.

        Examples:
            >>> urls_and_kwargs = [
            >>>     ("http://evilcorp.com/1", {"method": "GET"}, "request-1"),
            >>>     ("http://evilcorp.com/2", {"method": "POST"}, "request-2"),
            >>> ]
            >>> async for url, kwargs, custom_tracker, response in self.helpers.request_custom_batch(
            >>>     urls_and_kwargs
            >>> ):
            >>>     if response is not None and response.status_code == 200:
            >>>         self.hugesuccess(response)
        """
        async for _ in self.run_and_yield("request_custom_batch", urls_and_kwargs):
            yield _

    async def download(self, url, **kwargs):
        """
        Asynchronous function for downloading files from a given URL. Supports caching with an optional
        time period in hours via the "cache_hrs" keyword argument. In case of successful download,
        returns the full path of the saved filename. If the download fails, returns None.

        Args:
            url (str): The URL of the file to download.
            filename (str, optional): The filename to save the downloaded file as.
                If not provided, will generate based on URL.
            max_size (str or int): Maximum filesize as a string ("5MB") or integer in bytes.
            cache_hrs (float, optional): The number of hours to cache the downloaded file.
                A negative value disables caching. Defaults to -1.
            method (str, optional): The HTTP method to use for the request, defaults to 'GET'.
            raise_error (bool, optional): Whether to raise exceptions for HTTP connect, timeout errors. Defaults to False.
            **kwargs: Additional keyword arguments to pass to the httpx request.

        Returns:
            Path or None: The full path of the downloaded file as a Path object if successful, otherwise None.

        Examples:
            >>> filepath = await self.helpers.download("https://www.evilcorp.com/passwords.docx", cache_hrs=24)
        """
        success = False
        filename = kwargs.pop("filename", self.parent_helper.cache_filename(url))
        filename = truncate_filename(Path(filename).resolve())
        kwargs["filename"] = filename
        max_size = kwargs.pop("max_size", None)
        if max_size is not None:
            max_size = self.parent_helper.human_to_bytes(max_size)
            kwargs["max_size"] = max_size
        cache_hrs = float(kwargs.pop("cache_hrs", -1))
        if cache_hrs > 0 and self.parent_helper.is_cached(url):
            log.debug(f"{url} is cached at {self.parent_helper.cache_filename(url)}")
            success = True
        else:
            success = await self.run_and_return("download", url, **kwargs)

        if success:
            return filename

    async def wordlist(self, path, lines=None, **kwargs):
        """
        Asynchronous function for retrieving wordlists, either from a local path or a URL.
        Allows for optional line-based truncation and caching. Returns the full path of the wordlist
        file or a truncated version of it.

        Args:
            path (str): The local or remote path of the wordlist.
            lines (int, optional): Number of lines to read from the wordlist.
                If specified, will return a truncated wordlist with this many lines.
            cache_hrs (float, optional): Number of hours to cache the downloaded wordlist.
                Defaults to 720 hours (30 days) for remote wordlists.
            **kwargs: Additional keyword arguments to pass to the 'download' function for remote wordlists.

        Returns:
            Path: The full path of the wordlist (or its truncated version) as a Path object.

        Raises:
            WordlistError: If the path is invalid or the wordlist could not be retrieved or found.

        Examples:
            Fetching full wordlist
            >>> wordlist_path = await self.helpers.wordlist("https://www.evilcorp.com/wordlist.txt")

            Fetching and truncating to the first 100 lines
            >>> wordlist_path = await self.helpers.wordlist("/root/rockyou.txt", lines=100)
        """
        if not path:
            raise WordlistError(f"Invalid wordlist: {path}")
        if not "cache_hrs" in kwargs:
            kwargs["cache_hrs"] = 720
        if self.parent_helper.is_url(path):
            filename = await self.download(str(path), **kwargs)
            if filename is None:
                raise WordlistError(f"Unable to retrieve wordlist from {path}")
        else:
            filename = Path(path).resolve()
            if not filename.is_file():
                raise WordlistError(f"Unable to find wordlist at {path}")

        if lines is None:
            return filename
        else:
            lines = int(lines)
            with open(filename) as f:
                read_lines = f.readlines()
            cache_key = f"{filename}:{lines}"
            truncated_filename = self.parent_helper.cache_filename(cache_key)
            with open(truncated_filename, "w") as f:
                for line in read_lines[:lines]:
                    f.write(line)
            return truncated_filename

    async def api_page_iter(self, url, page_size=100, json=True, next_key=None, **requests_kwargs):
        """
        An asynchronous generator function for iterating through paginated API data.

        This function continuously makes requests to a specified API URL, incrementing the page number
        or applying a custom pagination function, and yields the received data one page at a time.
        It is well-suited for APIs that provide paginated results.

        Args:
            url (str): The initial API URL. Can contain placeholders for 'page', 'page_size', and 'offset'.
            page_size (int, optional): The number of items per page. Defaults to 100.
            json (bool, optional): If True, attempts to deserialize the response content to a JSON object. Defaults to True.
            next_key (callable, optional): A function that takes the last page's data and returns the URL for the next page. Defaults to None.
            **requests_kwargs: Arbitrary keyword arguments that will be forwarded to the HTTP request function.

        Yields:
            dict or httpx.Response: If 'json' is True, yields a dictionary containing the parsed JSON data. Otherwise, yields the raw HTTP response.

        Note:
            The loop will continue indefinitely unless manually stopped. Make sure to break out of the loop once the last page has been received.

        Examples:
            >>> agen = api_page_iter('https://api.example.com/data?page={page}&page_size={page_size}')
            >>> try:
            >>>     async for page in agen:
            >>>         subdomains = page["subdomains"]
            >>>         self.hugesuccess(subdomains)
            >>>         if not subdomains:
            >>>             break
            >>> finally:
            >>>     agen.aclose()
        """
        page = 1
        offset = 0
        result = None
        while 1:
            if result and callable(next_key):
                try:
                    new_url = next_key(result)
                except Exception as e:
                    log.debug(f"Failed to extract next page of results from {url}: {e}")
                    log.debug(traceback.format_exc())
            else:
                new_url = url.format(page=page, page_size=page_size, offset=offset)
            result = await self.request(new_url, **requests_kwargs)
            try:
                if json:
                    result = result.json()
                yield result
            except Exception:
                log.warning(f'Error in api_page_iter() for url: "{new_url}"')
                log.trace(traceback.format_exc())
                break
            finally:
                offset += page_size
                page += 1

    async def curl(self, *args, **kwargs):
        """
        An asynchronous function that runs a cURL command with specified arguments and options.

        This function constructs and executes a cURL command based on the provided parameters.
        It offers support for various cURL options such as headers, post data, and cookies.

        Args:
            *args: Variable length argument list for positional arguments. Unused in this function.
            url (str): The URL for the cURL request. Mandatory.
            raw_path (bool, optional): If True, activates '--path-as-is' in cURL. Defaults to False.
            headers (dict, optional): A dictionary of HTTP headers to include in the request.
            ignore_bbot_global_settings (bool, optional): If True, ignores the global settings of BBOT. Defaults to False.
            post_data (dict, optional): A dictionary containing data to be sent in the request body.
            method (str, optional): The HTTP method to use for the request (e.g., 'GET', 'POST').
            cookies (dict, optional): A dictionary of cookies to include in the request.
            path_override (str, optional): Overrides the request-target to use in the HTTP request line.
            head_mode (bool, optional): If True, includes '-I' to fetch headers only. Defaults to None.
            raw_body (str, optional): Raw string to be sent in the body of the request.
            **kwargs: Arbitrary keyword arguments that will be forwarded to the HTTP request function.

        Returns:
            str: The output of the cURL command.

        Raises:
            CurlError: If 'url' is not supplied.

        Examples:
            >>> output = await curl(url="https://example.com", headers={"X-Header": "Wat"})
            >>> print(output)
        """
        url = kwargs.get("url", "")

        if not url:
            raise CurlError("No URL supplied to CURL helper")

        curl_command = ["curl", url, "-s"]

        raw_path = kwargs.get("raw_path", False)
        if raw_path:
            curl_command.append("--path-as-is")

        # respect global ssl verify settings
        if self.ssl_verify is not True:
            curl_command.append("-k")

        headers = kwargs.get("headers", {})

        ignore_bbot_global_settings = kwargs.get("ignore_bbot_global_settings", False)

        if ignore_bbot_global_settings:
            log.debug("ignore_bbot_global_settings enabled. Global settings will not be applied")
        else:
            http_timeout = self.parent_helper.config.get("http_timeout", 20)
            user_agent = self.parent_helper.config.get("user_agent", "BBOT")

            if "User-Agent" not in headers:
                headers["User-Agent"] = user_agent

            # only add custom headers if the URL is in-scope
            if self.parent_helper.preset.in_scope(url):
                for hk, hv in self.parent_helper.config.get("http_headers", {}).items():
                    headers[hk] = hv

            # add the timeout
            if not "timeout" in kwargs:
                timeout = http_timeout

            curl_command.append("-m")
            curl_command.append(str(timeout))

        for k, v in headers.items():
            if isinstance(v, list):
                for x in v:
                    curl_command.append("-H")
                    curl_command.append(f"{k}: {x}")

            else:
                curl_command.append("-H")
                curl_command.append(f"{k}: {v}")

        post_data = kwargs.get("post_data", {})
        if len(post_data.items()) > 0:
            curl_command.append("-d")
            post_data_str = ""
            for k, v in post_data.items():
                post_data_str += f"&{k}={v}"
            curl_command.append(post_data_str.lstrip("&"))

        method = kwargs.get("method", "")
        if method:
            curl_command.append("-X")
            curl_command.append(method)

        cookies = kwargs.get("cookies", "")
        if cookies:
            curl_command.append("-b")
            cookies_str = ""
            for k, v in cookies.items():
                cookies_str += f"{k}={v}; "
            curl_command.append(f'{cookies_str.rstrip(" ")}')

        path_override = kwargs.get("path_override", None)
        if path_override:
            curl_command.append("--request-target")
            curl_command.append(f"{path_override}")

        head_mode = kwargs.get("head_mode", None)
        if head_mode:
            curl_command.append("-I")

        raw_body = kwargs.get("raw_body", None)
        if raw_body:
            curl_command.append("-d")
            curl_command.append(raw_body)

        output = (await self.parent_helper.run(curl_command)).stdout
        return output

<<<<<<< HEAD
    def is_spider_danger(self, parent_event, url):
        """
        Determines whether visiting a URL could potentially trigger a web-spider-like happening.

        This function assesses the depth and distance of a URL in relation to the parent helper's
        configuration settings for web spidering. If the URL exceeds the specified depth or distance,
        the function returns True, indicating a possible web-spider risk.

        Args:
            parent_event: The parent event object that discovered the URL.
            url (str): The URL to evaluate for web-spider risk.

        Returns:
            bool: True if visiting the URL might trigger a web-spider-like event, False otherwise.

        Todo:
            - Write tests for this function

        Examples:
            >>> is_spider_danger(parent_event_obj, "https://example.com/subpage")
            True

            >>> is_spider_danger(parent_event_obj, "https://example.com/")
            False
        """
        url_depth = self.parent_helper.url_depth(url)
        spider_distance = getattr(parent_event, "web_spider_distance", 0) + 1
        if (url_depth > self.web_spider_depth) or (spider_distance > self.web_spider_distance):
            return True
        return False

=======
>>>>>>> 869bf41d
    def beautifulsoup(
        self,
        markup,
        features="html.parser",
        builder=None,
        parse_only=None,
        from_encoding=None,
        exclude_encodings=None,
        element_classes=None,
        **kwargs,
    ):
        """
        Naviate, Search, Modify, Parse, or PrettyPrint HTML Content.
        More information at https://beautiful-soup-4.readthedocs.io/en/latest/

        Args:
            markup: A string or a file-like object representing markup to be parsed.
            features: Desirable features of the parser to be used.
                This may be the name of a specific parser ("lxml",
                "lxml-xml", "html.parser", or "html5lib") or it may be
                the type of markup to be used ("html", "html5", "xml").
                Defaults to 'html.parser'.
            builder: A TreeBuilder subclass to instantiate (or instance to use)
                instead of looking one up based on `features`.
            parse_only: A SoupStrainer. Only parts of the document
                matching the SoupStrainer will be considered.
            from_encoding: A string indicating the encoding of the
                document to be parsed.
            exclude_encodings = A list of strings indicating
                encodings known to be wrong.
            element_classes = A dictionary mapping BeautifulSoup
                classes like Tag and NavigableString, to other classes you'd
                like to be instantiated instead as the parse tree is
                built.
            **kwargs = For backwards compatibility purposes.

        Returns:
            soup: An instance of the BeautifulSoup class

        Todo:
            - Write tests for this function

        Examples:
            >>> soup = self.helpers.beautifulsoup(event.data["body"], "html.parser")
            Perform an html parse of the 'markup' argument and return a soup instance

            >>> email_type = soup.find(type="email")
            Searches the soup instance for all occurances of the passed in argument
        """
        try:
            soup = BeautifulSoup(
                markup, features, builder, parse_only, from_encoding, exclude_encodings, element_classes, **kwargs
            )
            return soup
        except Exception as e:
            log.debug(f"Error parsing beautifulsoup: {e}")
            return False

    user_keywords = [re.compile(r, re.I) for r in ["user", "login", "email"]]
    pass_keywords = [re.compile(r, re.I) for r in ["pass"]]

    def is_login_page(self, html):
        """
        Determines if the provided HTML content contains a login page.

        This function parses the HTML to search for forms with input fields typically used for
        authentication. If it identifies password fields or a combination of username and password
        fields, it returns True.

        Args:
            html (str): The HTML content to analyze.

        Returns:
            bool: True if the HTML contains a login page, otherwise False.

        Examples:
            >>> is_login_page('<form><input type="text" name="username"><input type="password" name="password"></form>')
            True

            >>> is_login_page('<form><input type="text" name="search"></form>')
            False
        """
        try:
            soup = BeautifulSoup(html, "html.parser")
        except Exception as e:
            log.debug(f"Error parsing html: {e}")
            return False

        forms = soup.find_all("form")

        # first, check for obvious password fields
        for form in forms:
            if form.find_all("input", {"type": "password"}):
                return True

        # next, check for forms that have both a user-like and password-like field
        for form in forms:
            user_fields = sum(bool(form.find_all("input", {"name": r})) for r in self.user_keywords)
            pass_fields = sum(bool(form.find_all("input", {"name": r})) for r in self.pass_keywords)
            if user_fields and pass_fields:
                return True
        return False

    def response_to_json(self, response):
        """
        Convert web response to JSON object, similar to the output of `httpx -irr -json`
        """

        if response is None:
            return

        import mmh3
        from datetime import datetime
        from hashlib import md5, sha256
        from bbot.core.helpers.misc import tagify, urlparse, split_host_port, smart_decode

        request = response.request
        url = str(request.url)
        parsed_url = urlparse(url)
        netloc = parsed_url.netloc
        scheme = parsed_url.scheme.lower()
        host, port = split_host_port(f"{scheme}://{netloc}")

        raw_headers = "\r\n".join([f"{k}: {v}" for k, v in response.headers.items()])
        raw_headers_encoded = raw_headers.encode()

        headers = {}
        for k, v in response.headers.items():
            k = tagify(k, delimiter="_")
            headers[k] = v

        j = {
            "timestamp": datetime.now().isoformat(),
            "hash": {
                "body_md5": md5(response.content).hexdigest(),
                "body_mmh3": mmh3.hash(response.content),
                "body_sha256": sha256(response.content).hexdigest(),
                # "body_simhash": "TODO",
                "header_md5": md5(raw_headers_encoded).hexdigest(),
                "header_mmh3": mmh3.hash(raw_headers_encoded),
                "header_sha256": sha256(raw_headers_encoded).hexdigest(),
                # "header_simhash": "TODO",
            },
            "header": headers,
            "body": smart_decode(response.content),
            "content_type": headers.get("content_type", "").split(";")[0].strip(),
            "url": url,
            "host": str(host),
            "port": port,
            "scheme": scheme,
            "method": response.request.method,
            "path": parsed_url.path,
            "raw_header": raw_headers,
            "status_code": response.status_code,
        }

        return j<|MERGE_RESOLUTION|>--- conflicted
+++ resolved
@@ -422,40 +422,6 @@
         output = (await self.parent_helper.run(curl_command)).stdout
         return output
 
-<<<<<<< HEAD
-    def is_spider_danger(self, parent_event, url):
-        """
-        Determines whether visiting a URL could potentially trigger a web-spider-like happening.
-
-        This function assesses the depth and distance of a URL in relation to the parent helper's
-        configuration settings for web spidering. If the URL exceeds the specified depth or distance,
-        the function returns True, indicating a possible web-spider risk.
-
-        Args:
-            parent_event: The parent event object that discovered the URL.
-            url (str): The URL to evaluate for web-spider risk.
-
-        Returns:
-            bool: True if visiting the URL might trigger a web-spider-like event, False otherwise.
-
-        Todo:
-            - Write tests for this function
-
-        Examples:
-            >>> is_spider_danger(parent_event_obj, "https://example.com/subpage")
-            True
-
-            >>> is_spider_danger(parent_event_obj, "https://example.com/")
-            False
-        """
-        url_depth = self.parent_helper.url_depth(url)
-        spider_distance = getattr(parent_event, "web_spider_distance", 0) + 1
-        if (url_depth > self.web_spider_depth) or (spider_distance > self.web_spider_distance):
-            return True
-        return False
-
-=======
->>>>>>> 869bf41d
     def beautifulsoup(
         self,
         markup,
