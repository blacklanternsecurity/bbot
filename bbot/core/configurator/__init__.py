--- conflicted
+++ resolved
@@ -38,17 +38,15 @@
     log_to_stderr(f"Creating BBOT config at {files.config_filename}")
     no_secrets_config = OmegaConf.to_object(config)
     no_secrets_config = clean_dict(
-<<<<<<< HEAD
-        no_secrets_config, "api_key", "username", "password", "token", "secret", "_id", fuzzy=True
-=======
         no_secrets_config,
         "api_key",
         "username",
         "password",
         "token",
+        "secret",
+        "_id",
         fuzzy=True,
         exclude_keys=["modules", "output_modules", "internal_modules"],
->>>>>>> fa3bea12
     )
     yaml = OmegaConf.to_yaml(no_secrets_config)
     yaml = "\n".join(f"# {line}" for line in yaml.splitlines())
