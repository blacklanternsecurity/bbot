--- conflicted
+++ resolved
@@ -5,10 +5,6 @@
 from ..helpers.misc import mkdir
 from ...logger import log_to_stderr
 from ...errors import ConfigLoadError
-<<<<<<< HEAD
-from ...logger import log_to_stderr
-=======
->>>>>>> 8223aa38
 
 
 bbot_code_dir = Path(__file__).parent.parent.parent
