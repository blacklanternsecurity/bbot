--- conflicted
+++ resolved
@@ -783,8 +783,6 @@
         self._type = val
         self._hash = None
         self._id = None
-<<<<<<< HEAD
-=======
 
     @property
     def _host_size(self):
@@ -803,7 +801,6 @@
                     # IP addresses default to 1
                     return 1
         return 0
->>>>>>> 4e7fd05a
 
     def __iter__(self):
         """
