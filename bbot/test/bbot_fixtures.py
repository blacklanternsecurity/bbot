--- conflicted
+++ resolved
@@ -203,11 +203,7 @@
     return bbot_events
 
 
-<<<<<<< HEAD
-@pytest.fixture(autouse=True)
-=======
 @pytest.fixture(scope="session", autouse=True)
->>>>>>> 4e7fd05a
 def install_all_python_deps():
     deps_pip = set()
     for module in DEFAULT_PRESET.module_loader.preloaded().values():
