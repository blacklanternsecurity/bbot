--- conflicted
+++ resolved
@@ -571,7 +571,6 @@
         return False
 
 
-<<<<<<< HEAD
 class ASN(RequestMockHelper):
     targets = ["8.8.8.8"]
     response_get_asn_ripe = {
@@ -808,7 +807,8 @@
                 email = True
         if asn and email:
             return True
-=======
+
+
 class Wafw00f(HttpxMockHelper):
     additional_modules = ["httpx"]
 
@@ -822,5 +822,4 @@
             if e.type == "WAF":
                 if "LiteSpeed" in e.data["WAF"]:
                     return True
->>>>>>> 0a75c6bf
         return False