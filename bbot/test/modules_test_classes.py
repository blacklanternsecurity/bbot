--- conflicted
+++ resolved
@@ -832,12 +832,6 @@
         return False
 
 
-<<<<<<< HEAD
-class Iis_shortnames(HttpxMockHelper):
-    additional_modules = ["httpx"]
-
-    config_overrides = {"modules": {"iis_shortnames": {"detect_only": False}}}
-=======
 class Ffuf(HttpxMockHelper):
     test_wordlist = ["11111111", "admin", "junkword1", "zzzjunkword2"]
     config_overrides = {
@@ -874,56 +868,10 @@
             }
         }
     }
->>>>>>> 066dfe62
 
     def setup(self):
         self.bbot_httpserver.no_handler_status_code = 404
 
-<<<<<<< HEAD
-    def mock_args(self):
-        expect_args = {"method": "GET", "uri": "/"}
-        respond_args = {"response_data": "alive", "status": 200}
-        self.set_expect_requests(expect_args=expect_args, respond_args=respond_args)
-
-        expect_args = {"method": "GET", "uri": "/*~1*/a.aspx"}
-        respond_args = {"response_data": "", "status": 400}
-        self.set_expect_requests(expect_args=expect_args, respond_args=respond_args)
-
-        expect_args = {"method": "GET", "uri": re.compile(r"\/B\*~1\*.*$")}
-        respond_args = {"response_data": "", "status": 400}
-        self.set_expect_requests(expect_args=expect_args, respond_args=respond_args)
-
-        expect_args = {"method": "GET", "uri": re.compile(r"\/BL\*~1\*.*$")}
-        respond_args = {"response_data": "", "status": 400}
-        self.set_expect_requests(expect_args=expect_args, respond_args=respond_args)
-
-        expect_args = {"method": "GET", "uri": re.compile(r"\/BLS\*~1\*.*$")}
-        respond_args = {"response_data": "", "status": 400}
-        self.set_expect_requests(expect_args=expect_args, respond_args=respond_args)
-
-        expect_args = {"method": "GET", "uri": re.compile(r"\/BLSH\*~1\*.*$")}
-        respond_args = {"response_data": "", "status": 400}
-        self.set_expect_requests(expect_args=expect_args, respond_args=respond_args)
-
-        expect_args = {"method": "GET", "uri": re.compile(r"\/BLSHA\*~1\*.*$")}
-        respond_args = {"response_data": "", "status": 400}
-        self.set_expect_requests(expect_args=expect_args, respond_args=respond_args)
-
-        expect_args = {"method": "GET", "uri": re.compile(r"\/BLSHAX\*~1\*.*$")}
-        respond_args = {"response_data": "", "status": 400}
-        self.set_expect_requests(expect_args=expect_args, respond_args=respond_args)
-
-    def check_events(self, events):
-        vulnerabilityEmitted = False
-        url_hintEmitted = False
-        for e in events:
-            if e.type == "VULNERABILITY":
-                vulnerabilityEmitted = True
-            if e.type == "URL_HINT" and e.data == "http://127.0.0.1:8888/BLSHAX~1":
-                url_hintEmitted = True
-
-        if vulnerabilityEmitted and url_hintEmitted:
-=======
         seed_events = []
         parent_event = self.scan.make_event(
             "http://127.0.0.1:8888/", "URL", self.scan.root_event, module="httpx", tags=["status-200", "distance-0"]
@@ -1094,6 +1042,60 @@
             and directory_delimeter_detection
             and prefix_delimeter_detection
         ):
->>>>>>> 066dfe62
+            return True
+        return False
+
+
+class Iis_shortnames(HttpxMockHelper):
+    additional_modules = ["httpx"]
+
+    config_overrides = {"modules": {"iis_shortnames": {"detect_only": False}}}
+
+    def setup(self):
+        self.bbot_httpserver.no_handler_status_code = 404
+
+    def mock_args(self):
+        expect_args = {"method": "GET", "uri": "/"}
+        respond_args = {"response_data": "alive", "status": 200}
+        self.set_expect_requests(expect_args=expect_args, respond_args=respond_args)
+
+        expect_args = {"method": "GET", "uri": "/*~1*/a.aspx"}
+        respond_args = {"response_data": "", "status": 400}
+        self.set_expect_requests(expect_args=expect_args, respond_args=respond_args)
+
+        expect_args = {"method": "GET", "uri": re.compile(r"\/B\*~1\*.*$")}
+        respond_args = {"response_data": "", "status": 400}
+        self.set_expect_requests(expect_args=expect_args, respond_args=respond_args)
+
+        expect_args = {"method": "GET", "uri": re.compile(r"\/BL\*~1\*.*$")}
+        respond_args = {"response_data": "", "status": 400}
+        self.set_expect_requests(expect_args=expect_args, respond_args=respond_args)
+
+        expect_args = {"method": "GET", "uri": re.compile(r"\/BLS\*~1\*.*$")}
+        respond_args = {"response_data": "", "status": 400}
+        self.set_expect_requests(expect_args=expect_args, respond_args=respond_args)
+
+        expect_args = {"method": "GET", "uri": re.compile(r"\/BLSH\*~1\*.*$")}
+        respond_args = {"response_data": "", "status": 400}
+        self.set_expect_requests(expect_args=expect_args, respond_args=respond_args)
+
+        expect_args = {"method": "GET", "uri": re.compile(r"\/BLSHA\*~1\*.*$")}
+        respond_args = {"response_data": "", "status": 400}
+        self.set_expect_requests(expect_args=expect_args, respond_args=respond_args)
+
+        expect_args = {"method": "GET", "uri": re.compile(r"\/BLSHAX\*~1\*.*$")}
+        respond_args = {"response_data": "", "status": 400}
+        self.set_expect_requests(expect_args=expect_args, respond_args=respond_args)
+
+    def check_events(self, events):
+        vulnerabilityEmitted = False
+        url_hintEmitted = False
+        for e in events:
+            if e.type == "VULNERABILITY":
+                vulnerabilityEmitted = True
+            if e.type == "URL_HINT" and e.data == "http://127.0.0.1:8888/BLSHAX~1":
+                url_hintEmitted = True
+
+        if vulnerabilityEmitted and url_hintEmitted:
             return True
         return False