--- conflicted
+++ resolved
@@ -466,7 +466,6 @@
         return False
 
 
-<<<<<<< HEAD
 class Robots(HttpxMockHelper):
     additional_modules = ["httpx"]
 
@@ -503,8 +502,9 @@
 
         if allow_bool and disallow_bool and sitemap_bool and wildcard_bool:
             return True
-
-=======
+        return False
+
+
 class Masscan(MockHelper):
 
     # massdns can't scan localhost
@@ -515,5 +515,4 @@
         for e in events:
             if e.type == "OPEN_TCP_PORT" and e.data == "8.8.8.8:53":
                 return True
->>>>>>> 6f658b83
         return False