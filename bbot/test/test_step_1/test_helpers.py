import asyncio
import datetime
import ipaddress

from ..bbot_fixtures import *


@pytest.mark.asyncio
async def test_helpers_misc(helpers, scan, bbot_scanner, bbot_httpserver):
    ### URL ###
    bad_urls = (
        "http://e.co/index.html",
        "http://e.co/u/1111/info",
        "http://e.co/u/2222/info",
        "http://e.co/u/3333/info",
        "http://e.co/u/4444/info",
        "http://e.co/u/5555/info",
    )
    new_urls = tuple(helpers.validators.collapse_urls(bad_urls, threshold=4))
    assert len(new_urls) == 2
    new_urls = tuple(sorted([u.geturl() for u in helpers.validators.collapse_urls(bad_urls, threshold=5)]))
    assert new_urls == bad_urls

    new_url = helpers.add_get_params("http://evilcorp.com/a?p=1&q=2", {"r": 3, "s": "asdf"}).geturl()
    query = dict(s.split("=") for s in new_url.split("?")[-1].split("&"))
    query = tuple(sorted(query.items(), key=lambda x: x[0]))
    assert query == (
        ("p", "1"),
        ("q", "2"),
        ("r", "3"),
        ("s", "asdf"),
    )
    assert tuple(sorted(helpers.get_get_params("http://evilcorp.com/a?p=1&q=2#frag").items())) == (
        ("p", ["1"]),
        ("q", ["2"]),
    )

    assert helpers.validators.clean_url("http://evilcorp.com:80").geturl() == "http://evilcorp.com/"
    assert helpers.validators.clean_url("http://evilcorp.com/asdf?a=asdf#frag").geturl() == "http://evilcorp.com/asdf"
    assert helpers.validators.clean_url("http://evilcorp.com//asdf").geturl() == "http://evilcorp.com/asdf"
    assert helpers.validators.clean_url("http://evilcorp.com.").geturl() == "http://evilcorp.com/"
    with pytest.raises(ValueError):
        helpers.validators.clean_url("http://evilcorp,com")

    assert helpers.url_depth("http://evilcorp.com/asdf/user/") == 2
    assert helpers.url_depth("http://evilcorp.com/asdf/user") == 2
    assert helpers.url_depth("http://evilcorp.com/asdf/") == 1
    assert helpers.url_depth("http://evilcorp.com/asdf") == 1
    assert helpers.url_depth("http://evilcorp.com/") == 0
    assert helpers.url_depth("http://evilcorp.com") == 0

    ### MISC ###
    assert helpers.is_domain("evilcorp.co.uk")
    assert not helpers.is_domain("www.evilcorp.co.uk")
    assert helpers.is_domain("evilcorp.notreal")
    assert not helpers.is_domain("asdf.evilcorp.notreal")
    assert not helpers.is_domain("notreal")
    assert helpers.is_subdomain("www.evilcorp.co.uk")
    assert not helpers.is_subdomain("evilcorp.co.uk")
    assert helpers.is_subdomain("www.evilcorp.notreal")
    assert not helpers.is_subdomain("evilcorp.notreal")
    assert not helpers.is_subdomain("notreal")
    assert helpers.is_url("http://evilcorp.co.uk/asdf?a=b&c=d#asdf")
    assert helpers.is_url("https://evilcorp.co.uk/asdf?a=b&c=d#asdf")
    assert helpers.is_uri("ftp://evilcorp.co.uk") == True
    assert helpers.is_uri("http://evilcorp.co.uk") == True
    assert helpers.is_uri("evilcorp.co.uk", return_scheme=True) == ""
    assert helpers.is_uri("ftp://evilcorp.co.uk", return_scheme=True) == "ftp"
    assert helpers.is_uri("FTP://evilcorp.co.uk", return_scheme=True) == "ftp"
    assert not helpers.is_url("https:/evilcorp.co.uk/asdf?a=b&c=d#asdf")
    assert not helpers.is_url("/evilcorp.co.uk/asdf?a=b&c=d#asdf")
    assert not helpers.is_url("ftp://evilcorp.co.uk")
    assert helpers.parent_domain("www.evilcorp.co.uk") == "evilcorp.co.uk"
    assert helpers.parent_domain("evilcorp.co.uk") == "evilcorp.co.uk"
    assert helpers.parent_domain("localhost") == "localhost"
    assert helpers.parent_domain("www.evilcorp.notreal") == "evilcorp.notreal"
    assert helpers.parent_domain("evilcorp.notreal") == "evilcorp.notreal"
    assert helpers.parent_domain("notreal") == "notreal"
    assert list(helpers.domain_parents("test.www.evilcorp.co.uk")) == ["www.evilcorp.co.uk", "evilcorp.co.uk"]
    assert list(helpers.domain_parents("www.evilcorp.co.uk", include_self=True)) == [
        "www.evilcorp.co.uk",
        "evilcorp.co.uk",
    ]
    assert list(helpers.domain_parents("evilcorp.co.uk", include_self=True)) == ["evilcorp.co.uk"]
    assert list(helpers.ip_network_parents("0.0.0.0/2")) == [
        ipaddress.ip_network("0.0.0.0/1"),
        ipaddress.ip_network("0.0.0.0/0"),
    ]
    assert list(helpers.ip_network_parents("0.0.0.0/1", include_self=True)) == [
        ipaddress.ip_network("0.0.0.0/1"),
        ipaddress.ip_network("0.0.0.0/0"),
    ]
    assert helpers.is_ip("127.0.0.1")
    assert not helpers.is_ip("127.0.0.0.1")
    assert helpers.is_dns_name("evilcorp.com")
    assert helpers.is_dns_name("evilcorp")
    assert not helpers.is_dns_name("evilcorp", include_local=False)
    assert helpers.is_dns_name("ドメイン.テスト")
    assert not helpers.is_dns_name("127.0.0.1")
    assert not helpers.is_dns_name("dead::beef")
    assert not helpers.is_dns_name("bob@evilcorp.com")

    assert helpers.domain_stem("evilcorp.co.uk") == "evilcorp"
    assert helpers.domain_stem("www.evilcorp.co.uk") == "www.evilcorp"

    assert tuple(await helpers.re.extract_emails("asdf@asdf.com\nT@t.Com&a=a@a.com__ b@b.com")) == (
        "asdf@asdf.com",
        "t@t.com",
        "a@a.com",
        "b@b.com",
    )

    assert helpers.extract_host("evilcorp.com:80") == ("evilcorp.com", "", ":80")
    assert helpers.extract_host("http://evilcorp.com:80/asdf.php?a=b") == (
        "evilcorp.com",
        "http://",
        ":80/asdf.php?a=b",
    )
    assert helpers.extract_host("http://evilcorp.com:80/asdf.php?a=b@a.com") == (
        "evilcorp.com",
        "http://",
        ":80/asdf.php?a=b@a.com",
    )
    assert helpers.extract_host("bob@evilcorp.com") == ("evilcorp.com", "bob@", "")
    assert helpers.extract_host("[dead::beef]:22") == ("dead::beef", "[", "]:22")
    assert helpers.extract_host("scp://[dead::beef]:22") == ("dead::beef", "scp://[", "]:22")
    assert helpers.extract_host("https://[dead::beef]:22?a=b") == ("dead::beef", "https://[", "]:22?a=b")
    assert helpers.extract_host("https://[dead::beef]/?a=b") == ("dead::beef", "https://[", "]/?a=b")
    assert helpers.extract_host("https://[dead::beef]?a=b") == ("dead::beef", "https://[", "]?a=b")
    assert helpers.extract_host("ftp://username:password@my-ftp.com/my-file.csv") == (
        "my-ftp.com",
        "ftp://username:password@",
        "/my-file.csv",
    )
    assert helpers.extract_host("ftp://username:p@ssword@my-ftp.com/my-file.csv") == (
        "my-ftp.com",
        "ftp://username:p@ssword@",
        "/my-file.csv",
    )
    assert helpers.extract_host("ftp://username:password:/@my-ftp.com/my-file.csv") == (
        "my-ftp.com",
        "ftp://username:password:/@",
        "/my-file.csv",
    )
    assert helpers.extract_host("ftp://username:password:/@dead::beef/my-file.csv") == (
        None,
        "ftp://username:password:/@dead::beef/my-file.csv",
        "",
    )
    assert helpers.extract_host("ftp://username:password:/@[dead::beef]/my-file.csv") == (
        "dead::beef",
        "ftp://username:password:/@[",
        "]/my-file.csv",
    )
    assert helpers.extract_host("ftp://username:password:/@[dead::beef]:22/my-file.csv") == (
        "dead::beef",
        "ftp://username:password:/@[",
        "]:22/my-file.csv",
    )

    assert helpers.best_http_status(200, 404) == 200
    assert helpers.best_http_status(500, 400) == 400
    assert helpers.best_http_status(301, 302) == 301
    assert helpers.best_http_status(0, 302) == 302
    assert helpers.best_http_status(500, 0) == 500

    assert helpers.split_domain("www.evilcorp.co.uk") == ("www", "evilcorp.co.uk")
    assert helpers.split_domain("asdf.www.test.notreal") == ("asdf.www", "test.notreal")
    assert helpers.split_domain("www.test.notreal") == ("www", "test.notreal")
    assert helpers.split_domain("test.notreal") == ("", "test.notreal")
    assert helpers.split_domain("notreal") == ("", "notreal")
    assert helpers.split_domain("192.168.0.1") == ("", "192.168.0.1")
    assert helpers.split_domain("dead::beef") == ("", "dead::beef")

    assert helpers.subdomain_depth("a.s.d.f.evilcorp.co.uk") == 4
    assert helpers.subdomain_depth("a.s.d.f.evilcorp.com") == 4
    assert helpers.subdomain_depth("evilcorp.com") == 0
    assert helpers.subdomain_depth("a.evilcorp.com") == 1
    assert helpers.subdomain_depth("a.s.d.f.evilcorp.notreal") == 4

    assert helpers.split_host_port("http://evilcorp.co.uk") == ("evilcorp.co.uk", 80)
    assert helpers.split_host_port("https://evilcorp.co.uk") == ("evilcorp.co.uk", 443)
    assert helpers.split_host_port("ws://evilcorp.co.uk") == ("evilcorp.co.uk", 80)
    assert helpers.split_host_port("wss://evilcorp.co.uk") == ("evilcorp.co.uk", 443)
    assert helpers.split_host_port("WSS://evilcorp.co.uk") == ("evilcorp.co.uk", 443)
    assert helpers.split_host_port("http://evilcorp.co.uk:666") == ("evilcorp.co.uk", 666)
    assert helpers.split_host_port("evilcorp.co.uk:666") == ("evilcorp.co.uk", 666)
    assert helpers.split_host_port("evilcorp.co.uk") == ("evilcorp.co.uk", None)
    assert helpers.split_host_port("192.168.0.1") == (ipaddress.ip_address("192.168.0.1"), None)
    assert helpers.split_host_port("192.168.0.1:80") == (ipaddress.ip_address("192.168.0.1"), 80)
    assert helpers.split_host_port("[e]:80") == ("e", 80)
    assert helpers.split_host_port("d://wat:wat") == ("wat", None)
    assert helpers.split_host_port("https://[dead::beef]:8338") == (ipaddress.ip_address("dead::beef"), 8338)
    assert helpers.split_host_port("[dead::beef]") == (ipaddress.ip_address("dead::beef"), None)
    assert helpers.split_host_port("dead::beef") == (ipaddress.ip_address("dead::beef"), None)
    extracted_words = helpers.extract_words("blacklanternsecurity")
    assert "black" in extracted_words
    # assert "blacklantern" in extracted_words
    # assert "lanternsecurity" in extracted_words
    # assert "blacklanternsecurity" in extracted_words
    assert "bls" in extracted_words

    choices = ["asdf.fdsa", "asdf.1234", "4321.5678"]
    best_match = helpers.closest_match("asdf.123a", choices)
    assert best_match == "asdf.1234"
    best_matches = helpers.closest_match("asdf.123a", choices, n=2)
    assert len(best_matches) == 2
    assert best_matches[0] == "asdf.1234"
    assert best_matches[1] == "asdf.fdsa"

    ipv4_netloc = helpers.make_netloc("192.168.1.1", 80)
    assert ipv4_netloc == "192.168.1.1:80"
    ipv6_netloc = helpers.make_netloc("dead::beef", "443")
    assert ipv6_netloc == "[dead::beef]:443"

    assert helpers.get_file_extension("https://evilcorp.com/evilcorp.com/test/asdf.TXT") == "txt"
    assert helpers.get_file_extension("/etc/conf/test.tar.gz") == "gz"
    assert helpers.get_file_extension("/etc/passwd") == ""

    assert helpers.tagify("HttP  -_Web  Title--  ") == "http-web-title"
    tagged_event = scan.make_event("127.0.0.1", parent=scan.root_event, tags=["HttP  web -__- title  "])
    assert "http-web-title" in tagged_event.tags
    tagged_event.remove_tag("http-web-title")
    assert "http-web-title" not in tagged_event.tags
    tagged_event.add_tag("Another tag  ")
    assert "another-tag" in tagged_event.tags
    tagged_event.tags = ["Some other tag  "]
    assert isinstance(tagged_event._tags, set)
    assert "another-tag" not in tagged_event.tags
    assert "some-other-tag" in tagged_event.tags

    assert list(helpers.search_dict_by_key("asdf", {"asdf": "fdsa", 4: [{"asdf": 5}]})) == ["fdsa", 5]
    assert list(helpers.search_dict_by_key("asdf", {"wat": {"asdf": "fdsa"}})) == ["fdsa"]
    assert list(helpers.search_dict_by_key("asdf", [{"wat": {"nope": 1}}, {"wat": [{"asdf": "fdsa"}]}])) == ["fdsa"]
    assert not list(helpers.search_dict_by_key("asdf", [{"wat": {"nope": 1}}, {"wat": [{"fdsa": "asdf"}]}]))
    assert not list(helpers.search_dict_by_key("asdf", "asdf"))

    from bbot.core.helpers.regexes import url_regexes

    dict_to_search = {
        "key1": {
            "key2": [{"key3": "A url of some kind: https://www.evilcorp.com/asdf"}],
            "key4": "A url of some kind: https://www.evilcorp.com/fdsa",
        }
    }
    assert set(helpers.search_dict_values(dict_to_search, *url_regexes)) == {
        "https://www.evilcorp.com/asdf",
        "https://www.evilcorp.com/fdsa",
    }

    replaced = helpers.search_format_dict(
        {"asdf": [{"wat": {"here": "#{replaceme}!"}}, {500: True}]}, replaceme="asdf"
    )
    assert replaced["asdf"][1][500] == True
    assert replaced["asdf"][0]["wat"]["here"] == "asdf!"

<<<<<<< HEAD
=======
    filtered_dict = helpers.filter_dict(
        {"modules": {"c99": {"api_key": "1234", "filterme": "asdf"}, "ipneighbor": {"test": "test"}}}, "api_key"
    )
    assert "api_key" in filtered_dict["modules"]["c99"]
    assert "filterme" not in filtered_dict["modules"]["c99"]
    assert "ipneighbor" not in filtered_dict["modules"]

    filtered_dict2 = helpers.filter_dict(
        {"modules": {"c99": {"api_key": "1234", "filterme": "asdf"}, "ipneighbor": {"test": "test"}}}, "c99"
    )
    assert "api_key" in filtered_dict2["modules"]["c99"]
    assert "filterme" in filtered_dict2["modules"]["c99"]
    assert "ipneighbor" not in filtered_dict2["modules"]

    filtered_dict3 = helpers.filter_dict(
        {"modules": {"c99": {"api_key": "1234", "filterme": "asdf"}, "ipneighbor": {"test": "test"}}},
        "key",
        fuzzy=True,
    )
    assert "api_key" in filtered_dict3["modules"]["c99"]
    assert "filterme" not in filtered_dict3["modules"]["c99"]
    assert "ipneighbor" not in filtered_dict3["modules"]

    filtered_dict4 = helpers.filter_dict(
        {"modules": {"secrets_db": {"api_key": "1234"}, "ipneighbor": {"secret": "test", "asdf": "1234"}}},
        "secret",
        fuzzy=True,
        exclude_keys="modules",
    )
    assert not "secrets_db" in filtered_dict4["modules"]
    assert "ipneighbor" in filtered_dict4["modules"]
    assert "secret" in filtered_dict4["modules"]["ipneighbor"]
    assert "asdf" not in filtered_dict4["modules"]["ipneighbor"]

    cleaned_dict = helpers.clean_dict(
        {"modules": {"c99": {"api_key": "1234", "filterme": "asdf"}, "ipneighbor": {"test": "test"}}}, "api_key"
    )
    assert "api_key" not in cleaned_dict["modules"]["c99"]
    assert "filterme" in cleaned_dict["modules"]["c99"]
    assert "ipneighbor" in cleaned_dict["modules"]

    cleaned_dict2 = helpers.clean_dict(
        {"modules": {"c99": {"api_key": "1234", "filterme": "asdf"}, "ipneighbor": {"test": "test"}}}, "c99"
    )
    assert "c99" not in cleaned_dict2["modules"]
    assert "ipneighbor" in cleaned_dict2["modules"]

    cleaned_dict3 = helpers.clean_dict(
        {"modules": {"c99": {"api_key": "1234", "filterme": "asdf"}, "ipneighbor": {"test": "test"}}},
        "key",
        fuzzy=True,
    )
    assert "api_key" not in cleaned_dict3["modules"]["c99"]
    assert "filterme" in cleaned_dict3["modules"]["c99"]
    assert "ipneighbor" in cleaned_dict3["modules"]

    cleaned_dict4 = helpers.clean_dict(
        {"modules": {"secrets_db": {"api_key": "1234"}, "ipneighbor": {"secret": "test", "asdf": "1234"}}},
        "secret",
        fuzzy=True,
        exclude_keys="modules",
    )
    assert "secrets_db" in cleaned_dict4["modules"]
    assert "ipneighbor" in cleaned_dict4["modules"]
    assert "secret" not in cleaned_dict4["modules"]["ipneighbor"]
    assert "asdf" in cleaned_dict4["modules"]["ipneighbor"]

>>>>>>> 4e7fd05a
    assert helpers.split_list([1, 2, 3, 4, 5]) == [[1, 2], [3, 4, 5]]
    assert list(helpers.grouper("ABCDEFG", 3)) == [["A", "B", "C"], ["D", "E", "F"], ["G"]]

    assert len(helpers.rand_string(3)) == 3
    assert len(helpers.rand_string(1)) == 1
    assert len(helpers.rand_string(0)) == 0
    assert type(helpers.rand_string(0)) == str

    test_file = Path(scan.config["home"]) / "testfile.asdf"
    test_file.touch()

    assert test_file.is_file()
    backup = helpers.backup_file(test_file)
    assert backup.name == "testfile.1.asdf"
    assert not test_file.exists()
    assert backup.is_file()
    test_file.touch()
    backup2 = helpers.backup_file(test_file)
    assert backup2.name == "testfile.1.asdf"
    assert not test_file.exists()
    assert backup2.is_file()
    older_backup = Path(scan.config["home"]) / "testfile.2.asdf"
    assert older_backup.is_file()
    older_backup.unlink()
    backup.unlink()

    with open(test_file, "w") as f:
        f.write("asdf\nfdsa")

    assert "asdf" in helpers.str_or_file(str(test_file))
    assert "nope" in helpers.str_or_file("nope")
    assert tuple(helpers.chain_lists([str(test_file), "nope"], try_files=True)) == ("asdf", "fdsa", "nope")
    assert tuple(helpers.chain_lists("one, two", try_files=True)) == ("one", "two")
    assert tuple(helpers.chain_lists("one, two three ,four five")) == ("one", "two", "three", "four", "five")
    assert test_file.is_file()

    with pytest.raises(DirectoryCreationError, match="Failed to create.*"):
        helpers.mkdir(test_file)

    helpers.delete_file(test_file)
    assert not test_file.exists()

    timedelta = datetime.timedelta(hours=1, minutes=2, seconds=3)
    assert helpers.human_timedelta(timedelta) == "1 hour, 2 minutes, 3 seconds"
    timedelta = datetime.timedelta(hours=3, seconds=1)
    assert helpers.human_timedelta(timedelta) == "3 hours, 1 second"
    timedelta = datetime.timedelta(seconds=2)
    assert helpers.human_timedelta(timedelta) == "2 seconds"

    ### VALIDATORS ###
    # hosts
    assert helpers.validators.validate_host(" evilCorp.COM.") == "evilcorp.com"
    assert helpers.validators.validate_host("LOCALHOST ") == "localhost"
    assert helpers.validators.validate_host(" 192.168.1.1") == "192.168.1.1"
    assert helpers.validators.validate_host(" Dead::c0dE ") == "dead::c0de"
    assert helpers.validators.soft_validate(" evilCorp.COM", "host") == True
    assert helpers.validators.soft_validate("!@#$", "host") == False
    with pytest.raises(ValueError):
        assert helpers.validators.validate_host("!@#$")
    # ports
    assert helpers.validators.validate_port(666) == 666
    assert helpers.validators.validate_port(666666) == 65535
    assert helpers.validators.soft_validate(666, "port") == True
    assert helpers.validators.soft_validate("!@#$", "port") == False
    with pytest.raises(ValueError):
        helpers.validators.validate_port("asdf")
    # top tcp ports
    top_tcp_ports = helpers.top_tcp_ports(100)
    assert len(top_tcp_ports) == 100
    assert len(set(top_tcp_ports)) == 100
    top_tcp_ports = helpers.top_tcp_ports(800000)
    assert top_tcp_ports[:10] == [80, 23, 443, 21, 22, 25, 3389, 110, 445, 139]
    assert top_tcp_ports[-10:] == [65526, 65527, 65528, 65529, 65530, 65531, 65532, 65533, 65534, 65535]
    assert len(top_tcp_ports) == 65535
    assert len(set(top_tcp_ports)) == 65535
    assert all([isinstance(i, int) for i in top_tcp_ports])
    top_tcp_ports = helpers.top_tcp_ports(10, as_string=True)
    assert top_tcp_ports == "80,23,443,21,22,25,3389,110,445,139"
    # urls
    assert helpers.validators.validate_url(" httP://evilcorP.com/asdf?a=b&c=d#e") == "http://evilcorp.com/asdf"
    assert (
        helpers.validators.validate_url_parsed(" httP://evilcorP.com/asdf?a=b&c=d#e").geturl()
        == "http://evilcorp.com/asdf"
    )
    assert helpers.validators.soft_validate(" httP://evilcorP.com/asdf?a=b&c=d#e", "url") == True
    assert helpers.validators.soft_validate("!@#$", "url") == False
    with pytest.raises(ValueError):
        helpers.validators.validate_url("!@#$")
    # severities
    assert helpers.validators.validate_severity(" iNfo") == "INFO"
    assert helpers.validators.soft_validate(" iNfo", "severity") == True
    assert helpers.validators.soft_validate("NOPE", "severity") == False
    with pytest.raises(ValueError):
        helpers.validators.validate_severity("NOPE")
    # emails
    assert helpers.validators.validate_email(" bOb@eViLcorp.COM") == "bob@evilcorp.com"
    assert helpers.validators.soft_validate(" bOb@eViLcorp.COM", "email") == True
    assert helpers.validators.soft_validate("!@#$", "email") == False
    with pytest.raises(ValueError):
        helpers.validators.validate_email("!@#$")

    assert type(helpers.make_date()) == str

    # punycode
    assert helpers.smart_encode_punycode("ドメイン.テスト") == "xn--eckwd4c7c.xn--zckzah"
    assert helpers.smart_decode_punycode("xn--eckwd4c7c.xn--zckzah") == "ドメイン.テスト"
    assert helpers.smart_encode_punycode("evilcorp.com") == "evilcorp.com"
    assert helpers.smart_decode_punycode("evilcorp.com") == "evilcorp.com"
    assert helpers.smart_encode_punycode("bob_smith@ドメイン.テスト") == "bob_smith@xn--eckwd4c7c.xn--zckzah"
    assert helpers.smart_decode_punycode("bob_smith@xn--eckwd4c7c.xn--zckzah") == "bob_smith@ドメイン.テスト"
    assert helpers.smart_encode_punycode("ドメイン.テスト:80") == "xn--eckwd4c7c.xn--zckzah:80"
    assert helpers.smart_decode_punycode("xn--eckwd4c7c.xn--zckzah:80") == "ドメイン.テスト:80"

    assert await helpers.re.recursive_decode("Hello%20world%21") == "Hello world!"
    assert (
        await helpers.re.recursive_decode("Hello%20%5Cu041f%5Cu0440%5Cu0438%5Cu0432%5Cu0435%5Cu0442") == "Hello Привет"
    )
<<<<<<< HEAD
    assert (
        await helpers.re.recursive_decode("%5Cu0020%5Cu041f%5Cu0440%5Cu0438%5Cu0432%5Cu0435%5Cu0442%5Cu0021")
        == " Привет!"
    )
    assert await helpers.re.recursive_decode("Hello%2520world%2521") == "Hello world!"
    assert (
=======
    assert (
        await helpers.re.recursive_decode("%5Cu0020%5Cu041f%5Cu0440%5Cu0438%5Cu0432%5Cu0435%5Cu0442%5Cu0021")
        == " Привет!"
    )
    assert await helpers.re.recursive_decode("Hello%2520world%2521") == "Hello world!"
    assert (
>>>>>>> 4e7fd05a
        await helpers.re.recursive_decode(
            "Hello%255Cu0020%255Cu041f%255Cu0440%255Cu0438%255Cu0432%255Cu0435%255Cu0442"
        )
        == "Hello Привет"
    )
    assert (
        await helpers.re.recursive_decode(
            "%255Cu0020%255Cu041f%255Cu0440%255Cu0438%255Cu0432%255Cu0435%255Cu0442%255Cu0021"
        )
        == " Привет!"
    )
    assert (
        await helpers.re.recursive_decode(r"Hello\\nWorld\\\tGreetings\\\\nMore\nText")
        == "Hello\nWorld\tGreetings\nMore\nText"
    )

    ### CACHE ###
    helpers.cache_put("string", "wat")
    helpers.cache_put("binary", b"wat")
    assert helpers.cache_get("string") == "wat"
    assert helpers.cache_get("binary") == "wat"
    assert helpers.cache_get("binary", text=False) == b"wat"
    cache_filename = helpers.cache_filename("string")
    (m, i, d, n, u, g, sz, atime, mtime, ctime) = os.stat(str(cache_filename))
    # change modified time to be 10 days in the past
    os.utime(str(cache_filename), times=(atime, mtime - (3600 * 24 * 10)))
    assert helpers.cache_get("string", cache_hrs=24 * 7) is None
    assert helpers.cache_get("string", cache_hrs=24 * 14) == "wat"

    test_file = Path(scan.config["home"]) / "testfile.asdf"
    with open(test_file, "w") as f:
        for i in range(100):
            f.write(f"{i}\n")
    assert len(list(open(test_file).readlines())) == 100
    assert (await helpers.wordlist(test_file)).is_file()
    truncated_file = await helpers.wordlist(test_file, lines=10)
    assert truncated_file.is_file()
    assert len(list(open(truncated_file).readlines())) == 10
    with pytest.raises(WordlistError):
        await helpers.wordlist("/tmp/a9pseoysadf/asdkgjaosidf")
    test_file.unlink()

    # filename truncation
    super_long_filename = "/tmp/" + ("a" * 1024) + ".txt"
    with pytest.raises(OSError):
        with open(super_long_filename, "w") as f:
            f.write("wat")
    truncated_filename = helpers.truncate_filename(super_long_filename)
    with open(truncated_filename, "w") as f:
        f.write("wat")
    truncated_filename.unlink()

    # misc DNS helpers
    assert helpers.is_ptr("wsc-11-22-33-44-wat.evilcorp.com") == True
    assert helpers.is_ptr("wsc-11-22-33-wat.evilcorp.com") == False
    assert helpers.is_ptr("11wat.evilcorp.com") == False

    ## NTLM
    testheader = "TlRMTVNTUAACAAAAHgAeADgAAAAVgorilwL+bvnVipUAAAAAAAAAAJgAmABWAAAACgBjRQAAAA9XAEkATgAtAFMANAAyAE4ATwBCAEQAVgBUAEsAOAACAB4AVwBJAE4ALQBTADQAMgBOAE8AQgBEAFYAVABLADgAAQAeAFcASQBOAC0AUwA0ADIATgBPAEIARABWAFQASwA4AAQAHgBXAEkATgAtAFMANAAyAE4ATwBCAEQAVgBUAEsAOAADAB4AVwBJAE4ALQBTADQAMgBOAE8AQgBEAFYAVABLADgABwAIAHUwOZlfoNgBAAAAAA=="
    decoded = helpers.ntlm.ntlmdecode(testheader)
    assert decoded["NetBIOS_Domain_Name"] == "WIN-S42NOBDVTK8"
    assert decoded["NetBIOS_Computer_Name"] == "WIN-S42NOBDVTK8"
    assert decoded["DNS_Domain_name"] == "WIN-S42NOBDVTK8"
    assert decoded["FQDN"] == "WIN-S42NOBDVTK8"
    assert decoded["Timestamp"] == b"u09\x99_\xa0\xd8\x01"
    with pytest.raises(NTLMError):
        helpers.ntlm.ntlmdecode("asdf")

    test_filesize = bbot_test_dir / "test_filesize"
    test_filesize.touch()
    assert test_filesize.is_file()
    assert helpers.filesize(test_filesize) == 0
    assert helpers.filesize(bbot_test_dir / "glkasjdlgksadlkfsdf") == 0

    # memory stuff
    int(helpers.memory_status().available)
    int(helpers.swap_status().total)

    assert helpers.bytes_to_human(459819198709) == "428.24GB"
    assert helpers.human_to_bytes("428.24GB") == 459819198709

    # ordinals
    assert helpers.integer_to_ordinal(1) == "1st"
    assert helpers.integer_to_ordinal(2) == "2nd"
    assert helpers.integer_to_ordinal(3) == "3rd"
    assert helpers.integer_to_ordinal(4) == "4th"
    assert helpers.integer_to_ordinal(11) == "11th"
    assert helpers.integer_to_ordinal(12) == "12th"
    assert helpers.integer_to_ordinal(13) == "13th"
    assert helpers.integer_to_ordinal(21) == "21st"
    assert helpers.integer_to_ordinal(22) == "22nd"
    assert helpers.integer_to_ordinal(23) == "23rd"
    assert helpers.integer_to_ordinal(101) == "101st"
    assert helpers.integer_to_ordinal(111) == "111th"
    assert helpers.integer_to_ordinal(112) == "112th"
    assert helpers.integer_to_ordinal(113) == "113th"
    assert helpers.integer_to_ordinal(0) == "0th"

    scan1 = bbot_scanner(modules="ipneighbor")
    await scan1.load_modules()
    assert int(helpers.get_size(scan1.modules["ipneighbor"])) > 0

    # weighted shuffle (used for module queues)
    items = ["a", "b", "c", "d", "e"]
    first_frequencies = {i: 0 for i in items}
    weights = [1, 2, 3, 4, 5]
    for i in range(10000):
        shuffled = helpers.weighted_shuffle(items, weights)
        first = shuffled[0]
        first_frequencies[first] += 1
    assert (
        first_frequencies["a"]
        < first_frequencies["b"]
        < first_frequencies["c"]
        < first_frequencies["d"]
        < first_frequencies["e"]
    )

    # error handling helpers
    test_ran = False
    try:
        try:
            raise KeyboardInterrupt("asdf")
        except KeyboardInterrupt:
            raise ValueError("asdf")
    except Exception as e:
        assert len(helpers.get_exception_chain(e)) == 2
        assert len([_ for _ in helpers.get_exception_chain(e) if isinstance(_, KeyboardInterrupt)]) == 1
        assert len([_ for _ in helpers.get_exception_chain(e) if isinstance(_, ValueError)]) == 1
        assert helpers.in_exception_chain(e, (KeyboardInterrupt, asyncio.CancelledError)) == True
        assert helpers.in_exception_chain(e, (TypeError, OSError)) == False
        test_ran = True
    assert test_ran
    test_ran = False
    try:
        try:
            raise AttributeError("asdf")
        except AttributeError:
            raise ValueError("asdf")
    except Exception as e:
        assert len(helpers.get_exception_chain(e)) == 2
        assert len([_ for _ in helpers.get_exception_chain(e) if isinstance(_, AttributeError)]) == 1
        assert len([_ for _ in helpers.get_exception_chain(e) if isinstance(_, ValueError)]) == 1
        assert helpers.in_exception_chain(e, (KeyboardInterrupt, asyncio.CancelledError)) == False
        assert helpers.in_exception_chain(e, (KeyboardInterrupt, AttributeError)) == True
        assert helpers.in_exception_chain(e, (AttributeError,)) == True
        test_ran = True
    assert test_ran


def test_word_cloud(helpers, bbot_scanner):
    number_mutations = helpers.word_cloud.get_number_mutations("base2_p013", n=5, padding=2)
    assert "base0_p013" in number_mutations
    assert "base7_p013" in number_mutations
    assert "base8_p013" not in number_mutations
    assert "base2_p008" in number_mutations
    assert "base2_p007" not in number_mutations
    assert "base2_p018" in number_mutations
    assert "base2_p0134" in number_mutations
    assert "base2_p0135" not in number_mutations

    permutations = helpers.word_cloud.mutations("_base", numbers=1)
    assert ("_base", "dev") in permutations
    assert ("dev", "_base") in permutations

    # saving and loading
    scan1 = bbot_scanner("127.0.0.1")
    word_cloud = scan1.helpers.word_cloud
    word_cloud.add_word("lantern")
    word_cloud.add_word("black")
    word_cloud.add_word("black")
    word_cloud.save()
    with open(word_cloud.default_filename) as f:
        word_cloud_content = [l.rstrip() for l in f.read().splitlines()]
    assert len(word_cloud_content) == 2
    assert "2\tblack" in word_cloud_content
    assert "1\tlantern" in word_cloud_content
    word_cloud.save(limit=1)
    with open(word_cloud.default_filename) as f:
        word_cloud_content = [l.rstrip() for l in f.read().splitlines()]
    assert len(word_cloud_content) == 1
    assert "2\tblack" in word_cloud_content
    assert "1\tlantern" not in word_cloud_content
    word_cloud.clear()
    with open(word_cloud.default_filename, "w") as f:
        f.write("plumbus\nrumbus")
    word_cloud.load()
    assert word_cloud["plumbus"] == 1
    assert word_cloud["rumbus"] == 1

    # mutators
    from bbot.core.helpers.wordcloud import DNSMutator

    m = DNSMutator()
    m.add_word("blacklantern-security237")
    mutations = set(m)
    assert mutations == {
        (None,),
        (None, "237"),
        (None, "-security237"),
        (None, "lanternsecurity237"),
        (None, "lantern-security237"),
        ("blacklantern-", None),
        ("blacklantern", None, "237"),
        ("blacklantern-", None, "237"),
        ("black", None, "security237"),
        ("black", None, "-security237"),
    }

    m = DNSMutator()
    m.add_word("blacklantern-security")
    m.add_word("sec")
    m.add_word("sec2")
    m.add_word("black2")
    mutations = sorted(m.mutations("whitebasket"))
    assert mutations == sorted(
        [
            "basket",
            "basket-security",
            "basket2",
            "basketlantern-security",
            "basketlanternsecurity",
            "blackbasket-security",
            "blackbasketsecurity",
            "blacklantern-basket",
            "blacklantern-white",
            "blacklantern-whitebasket",
            "blacklanternbasket",
            "blacklanternwhite",
            "blacklanternwhitebasket",
            "blackwhite-security",
            "blackwhitebasket-security",
            "blackwhitebasketsecurity",
            "blackwhitesecurity",
            "white",
            "white-security",
            "white2",
            "whitebasket",
            "whitebasket-security",
            "whitebasket2",
            "whitebasketlantern-security",
            "whitebasketlanternsecurity",
            "whitelantern-security",
            "whitelanternsecurity",
        ]
    )
    top_mutations = sorted(m.top_mutations().items(), key=lambda x: x[-1], reverse=True)
    assert top_mutations[:2] == [((None,), 4), ((None, "2"), 2)]


def test_names(helpers):
    assert helpers.names == sorted(helpers.names)
    assert helpers.adjectives == sorted(helpers.adjectives)


@pytest.mark.asyncio
async def test_ratelimiter(helpers):
    from bbot.core.helpers.ratelimiter import RateLimiter

    results = []

    async def web_request(r):
        async with r:
            await asyncio.sleep(0.12345)
            results.append(None)

    # allow 10 requests per second
    r = RateLimiter(10, "Test")
    tasks = []
    # start 500 requests
    for i in range(500):
        tasks.append(asyncio.create_task(web_request(r)))
    # sleep for 5 seconds
    await asyncio.sleep(5)
    await helpers.cancel_tasks(tasks)
    # 5 seconds * 10 requests per second == 50
    assert 45 <= len(results) <= 55


@pytest.mark.asyncio
async def test_async_helpers():
    import random
    from bbot.core.helpers.async_helpers import async_to_sync_gen
    from bbot.core.helpers.misc import as_completed

    # async to sync generator converter
    async def async_gen():
        for i in range(5):
            yield i

    sync_gen = async_to_sync_gen(async_gen())

    l = []
    while 1:
        try:
            l.append(next(sync_gen))
        except StopIteration:
            break
    assert l == [0, 1, 2, 3, 4]

    async def do_stuff(r):
        await asyncio.sleep(r)
        return r

    random_ints = [random.random() for _ in range(1000)]
    tasks = [do_stuff(r) for r in random_ints]
    results = set()
    async for t in as_completed(tasks):
        results.add(await t)
    assert len(results) == 1000
    assert sorted(random_ints) == sorted(results)


def test_portparse(helpers):
    assert helpers.parse_port_string("80,443,22") == [80, 443, 22]
    assert helpers.parse_port_string(80) == [80]

    assert helpers.parse_port_string("80,443,22,1000-1002") == [80, 443, 22, 1000, 1001, 1002]

    with pytest.raises(ValueError) as e:
        helpers.parse_port_string("80,443,22,70000")
    assert str(e.value) == "Invalid port: 70000"

    with pytest.raises(ValueError) as e:
        helpers.parse_port_string("80,443,22,1000-70000")
    assert str(e.value) == "Invalid port range: 1000-70000"

    with pytest.raises(ValueError) as e:
        helpers.parse_port_string("80,443,22,1000-1001-1002")
    assert str(e.value) == "Invalid port or port range: 1000-1001-1002"

    with pytest.raises(ValueError) as e:
        helpers.parse_port_string("80,443,22,1002-1000")
    assert str(e.value) == "Invalid port range: 1002-1000"

    with pytest.raises(ValueError) as e:
        helpers.parse_port_string("80,443,22,foo")
    assert str(e.value) == "Invalid port or port range: foo"


# test chain_lists helper


def test_liststring_valid_strings(helpers):
    assert helpers.chain_lists("hello,world,bbot") == ["hello", "world", "bbot"]


def test_liststring_invalid_string(helpers):
    with pytest.raises(ValueError) as e:
        helpers.chain_lists("hello,world,\x01", validate=True)
    assert str(e.value) == "Invalid character in string: \x01"


def test_liststring_singleitem(helpers):
    assert helpers.chain_lists("hello") == ["hello"]


def test_liststring_invalidfnchars(helpers):
    with pytest.raises(ValueError) as e:
<<<<<<< HEAD
        helpers.chain_lists("hello,world,bbot|test", validate=True)
=======
        helpers.parse_list_string("hello,world,bbot|test")
>>>>>>> 4e7fd05a
    assert str(e.value) == "Invalid character in string: bbot|test"


# test extract_params_html
@pytest.mark.asyncio
async def test_extract_params_html(helpers):

    html_tests = """
    <html>
    <head>
        <title>Get extract</title>
        <script>
            $.get("/test", {jqueryget: "value1"});
            $.post("/test", {jquerypost: "value2"});
        </script>
    </head>
    <body>
        <!-- Universal Valid: All parameter names should pass -->
        <a href="/validPath?name=123&age=456">Universal Valid</a>

        <!-- Mixed Validity: Different rules for headers, GET parameters, and cookies -->
        <a href="/test?valid_name=1&valid-name=2&invalid,name=3">Mixed Validity</a>
        <a href="/test?session_token=1&user.id=2&auth-token=3">Token Examples</a>

        <!-- Valid for GET and Cookies, not valid for headers -->
        <a href="/details?user-name=1&parens()=2">Common Web Names</a>
        <a href="/info?client.id=1&access_token=2">API Style Names</a>

        <!-- Bad examples that should fail all validations -->
        <a href="/badPath?this_parameter_name_is_seriously_way_too_long_to_be_practical_but_hey_look_its_still_technically_valid_wow=foo">Invalid</a>
        <a href="/badPath?###$$$=test">Invalid</a>
        <a href="/badPath?<script>=test">Invalid</a>
        <input name="abcd" value="zxyz>MixedaValidity</input>
    </body>
    </html>
    """
    getparam_extract_results = set(await helpers.re.extract_params_html(html_tests, "getparam"))
    getparam_valid_params = {
        "name",
        "age",
        "valid_name",
        "valid-name",
        "session_token",
        "user.id",
        "user-name",
        "client.id",
        "auth-token",
        "access_token",
        "abcd",
        "jqueryget",
    }
    getparam_invalid_params = {
        "invalid,name",
        "<script>",
        "###$$$",
        "this_parameter_name_is_seriously_way_too_long_to_be_practical_but_hey_look_its_still_technically_valid_wow",
        "parens()",
    }
    getparam_extracted_params = set(getparam_extract_results)

    # Check that all valid parameters are present
    for expected_param in getparam_valid_params:
        assert expected_param in getparam_extracted_params, f"Missing expected parameter: {expected_param}"

    # Check that no invalid parameters are present
    for bad_param in getparam_invalid_params:
        assert bad_param not in getparam_extracted_params, f"Invalid parameter found: {bad_param}"

    header_extract_results = set(await helpers.re.extract_params_html(html_tests, "header"))
    header_valid_params = {
        "name",
        "age",
        "valid_name",
        "valid-name",
        "session_token",
        "user-name",
        "auth-token",
        "access_token",
        "abcd",
        "jqueryget",
    }
    header_invalid_params = {
        "user.id",
        "client.id",
        "invalid,name",
        "<script>",
        "###$$$",
        "this_parameter_name_is_seriously_way_too_long_to_be_practical_but_hey_look_its_still_technically_valid_wow",
        "parens()",
    }
    header_extracted_params = set(header_extract_results)

    # Check that all valid parameters are present
    for expected_param in header_valid_params:
        assert expected_param in header_extracted_params, f"Missing expected parameter: {expected_param}"

    # Check that no invalid parameters are present
    for bad_param in header_invalid_params:
        assert bad_param not in header_extracted_params, f"Invalid parameter found: {bad_param}"

    cookie_extract_results = set(await helpers.re.extract_params_html(html_tests, "cookie"))
    cookie_valid_params = {
        "name",
        "age",
        "valid_name",
        "valid-name",
        "session_token",
        "user-name",
        "auth-token",
        "access_token",
        "parens()",
        "user.id",
        "client.id",
        "abcd",
        "jqueryget",
    }
    cookie_invalid_params = {
        "invalid,name",
        "<script>",
        "###$$$",
        "this_parameter_name_is_seriously_way_too_long_to_be_practical_but_hey_look_its_still_technically_valid_wow",
    }
    cookie_extracted_params = set(cookie_extract_results)

    # Check that all valid parameters are present
    for expected_param in cookie_valid_params:
        assert expected_param in cookie_extracted_params, f"Missing expected parameter: {expected_param}"

    # Check that no invalid parameters are present
    for bad_param in cookie_invalid_params:
        assert bad_param not in cookie_extracted_params, f"Invalid parameter found: {bad_param}"<|MERGE_RESOLUTION|>--- conflicted
+++ resolved
@@ -254,8 +254,6 @@
     assert replaced["asdf"][1][500] == True
     assert replaced["asdf"][0]["wat"]["here"] == "asdf!"
 
-<<<<<<< HEAD
-=======
     filtered_dict = helpers.filter_dict(
         {"modules": {"c99": {"api_key": "1234", "filterme": "asdf"}, "ipneighbor": {"test": "test"}}}, "api_key"
     )
@@ -323,7 +321,6 @@
     assert "secret" not in cleaned_dict4["modules"]["ipneighbor"]
     assert "asdf" in cleaned_dict4["modules"]["ipneighbor"]
 
->>>>>>> 4e7fd05a
     assert helpers.split_list([1, 2, 3, 4, 5]) == [[1, 2], [3, 4, 5]]
     assert list(helpers.grouper("ABCDEFG", 3)) == [["A", "B", "C"], ["D", "E", "F"], ["G"]]
 
@@ -441,21 +438,12 @@
     assert (
         await helpers.re.recursive_decode("Hello%20%5Cu041f%5Cu0440%5Cu0438%5Cu0432%5Cu0435%5Cu0442") == "Hello Привет"
     )
-<<<<<<< HEAD
     assert (
         await helpers.re.recursive_decode("%5Cu0020%5Cu041f%5Cu0440%5Cu0438%5Cu0432%5Cu0435%5Cu0442%5Cu0021")
         == " Привет!"
     )
     assert await helpers.re.recursive_decode("Hello%2520world%2521") == "Hello world!"
     assert (
-=======
-    assert (
-        await helpers.re.recursive_decode("%5Cu0020%5Cu041f%5Cu0440%5Cu0438%5Cu0432%5Cu0435%5Cu0442%5Cu0021")
-        == " Привет!"
-    )
-    assert await helpers.re.recursive_decode("Hello%2520world%2521") == "Hello world!"
-    assert (
->>>>>>> 4e7fd05a
         await helpers.re.recursive_decode(
             "Hello%255Cu0020%255Cu041f%255Cu0440%255Cu0438%255Cu0432%255Cu0435%255Cu0442"
         )
@@ -815,11 +803,7 @@
 
 def test_liststring_invalidfnchars(helpers):
     with pytest.raises(ValueError) as e:
-<<<<<<< HEAD
         helpers.chain_lists("hello,world,bbot|test", validate=True)
-=======
-        helpers.parse_list_string("hello,world,bbot|test")
->>>>>>> 4e7fd05a
     assert str(e.value) == "Invalid character in string: bbot|test"
 
 
