--- conflicted
+++ resolved
@@ -445,14 +445,13 @@
     assert event_5.get_sources() == [event_4, event_3, event_2, event_1, scan.root_event]
     assert event_5.get_sources(omit=True) == [event_4, event_2, event_1, scan.root_event]
 
-<<<<<<< HEAD
     # test host backup
     host_event = scan.make_event("asdf.evilcorp.com", "DNS_NAME", source=scan.root_event)
     assert host_event.host_original == "asdf.evilcorp.com"
     host_event.host = "_wildcard.evilcorp.com"
     assert host_event.host == "_wildcard.evilcorp.com"
     assert host_event.host_original == "asdf.evilcorp.com"
-=======
+
     # test storage bucket validation
     bucket_event = scan.make_event(
         {"name": "ASDF.s3.amazonaws.com", "url": "https://ASDF.s3.amazonaws.com"},
@@ -460,5 +459,4 @@
         source=scan.root_event,
     )
     assert bucket_event.data["name"] == "asdf.s3.amazonaws.com"
-    assert bucket_event.data["url"] == "https://asdf.s3.amazonaws.com/"
->>>>>>> 829441b0
+    assert bucket_event.data["url"] == "https://asdf.s3.amazonaws.com/"