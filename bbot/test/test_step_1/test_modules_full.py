--- conflicted
+++ resolved
@@ -156,12 +156,10 @@
     x = Hunt(bbot_config, bbot_scanner, bbot_httpserver)
     x.run()
 
-
-<<<<<<< HEAD
 def test_speculate_subdirectories(bbot_config, bbot_scanner, bbot_httpserver):
     x = Speculate_subdirectories(bbot_config, bbot_scanner, bbot_httpserver, module_name="speculate")
-=======
+    x.run()
+
 def test_social(bbot_config, bbot_scanner, bbot_httpserver):
     x = Social(bbot_config, bbot_scanner, bbot_httpserver)
->>>>>>> cf157ff7
     x.run()