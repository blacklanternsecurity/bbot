from ..bbot_fixtures import *  # noqa F401

from bbot.scanner import Scanner, Preset


# FUTURE TODO:
# Consider testing possible edge cases:
#  make sure custom module load directory works with cli arg module/flag/config syntax validation
#   what if you specify -c modules.custommodule.option?
#    the validation needs to not happen until after your custom preset preset has been loaded
#   what if you specify flags in one preset, but another preset (loaded later) has more custom modules that match that flag?
#    how do we make sure those other modules get loaded too?
#   what if you specify a flag that's only on custom modules? Will it be rejected as invalid?


def test_preset_descriptions():
    # ensure very preset has a description
    preset = Preset()
    for yaml_file, (loaded_preset, category, preset_path, original_filename) in preset.all_presets.items():
        assert (
            loaded_preset.description
        ), f'Preset "{loaded_preset.name}" at {original_filename} does not have a description.'


def test_core():
    from bbot.core import CORE

    import omegaconf

    assert "testasdf" not in CORE.default_config
    assert "testasdf" not in CORE.custom_config
    assert "testasdf" not in CORE.config

    core_copy = CORE.copy()
    # make sure our default config is read-only
    with pytest.raises(omegaconf.errors.ReadonlyConfigError):
        core_copy.default_config["testasdf"] = "test"
    # same for merged config
    with pytest.raises(omegaconf.errors.ReadonlyConfigError):
        core_copy.config["testasdf"] = "test"

    assert "testasdf" not in core_copy.default_config
    assert "testasdf" not in core_copy.custom_config
    assert "testasdf" not in core_copy.config

    core_copy.custom_config["testasdf"] = "test"
    assert "testasdf" not in core_copy.default_config
    assert "testasdf" in core_copy.custom_config
    assert "testasdf" in core_copy.config

    # test config merging
    config_to_merge = omegaconf.OmegaConf.create({"test123": {"test321": [3, 2, 1], "test456": [4, 5, 6]}})
    core_copy.merge_custom(config_to_merge)
    assert "test123" not in core_copy.default_config
    assert "test123" in core_copy.custom_config
    assert "test123" in core_copy.config
    assert "test321" in core_copy.custom_config["test123"]
    assert "test321" in core_copy.config["test123"]

    # test deletion
    del core_copy.custom_config.test123.test321
    assert "test123" in core_copy.custom_config
    assert "test123" in core_copy.config
    assert "test321" not in core_copy.custom_config["test123"]
    assert "test321" not in core_copy.config["test123"]
    assert "test456" in core_copy.custom_config["test123"]
    assert "test456" in core_copy.config["test123"]


def test_preset_yaml(clean_default_config):

    import yaml

    preset1 = Preset(
        "evilcorp.com",
        "www.evilcorp.ce",
        whitelist=["evilcorp.ce"],
        blacklist=["test.www.evilcorp.ce"],
        modules=["sslcert"],
        output_modules=["json"],
        exclude_modules=["ipneighbor"],
        flags=["subdomain-enum"],
        require_flags=["safe"],
        exclude_flags=["slow"],
        verbose=False,
        debug=False,
        silent=True,
        config={"preset_test_asdf": 1},
        strict_scope=False,
    )
    preset1.bake()
    assert "evilcorp.com" in preset1.target
    assert "evilcorp.ce" in preset1.whitelist
    assert "test.www.evilcorp.ce" in preset1.blacklist
    assert "sslcert" in preset1.scan_modules
    assert preset1.whitelisted("evilcorp.ce")
    assert preset1.whitelisted("www.evilcorp.ce")
    assert not preset1.whitelisted("evilcorp.com")
    assert preset1.blacklisted("test.www.evilcorp.ce")
    assert preset1.blacklisted("asdf.test.www.evilcorp.ce")
    assert not preset1.blacklisted("www.evilcorp.ce")

    # test yaml save/load
    yaml1 = preset1.to_yaml(sort_keys=True)
    preset2 = Preset.from_yaml_string(yaml1)
    yaml2 = preset2.to_yaml(sort_keys=True)
    assert yaml1 == yaml2

    yaml_string_1 = """
flags:
  - subdomain-enum

exclude_flags:
  - aggressive
  - slow

require_flags:
  - passive
  - safe

exclude_modules:
  - certspotter
  - rapiddns

modules:
  - robots
  - wappalyzer

output_modules:
  - csv
  - json

config:
  speculate: False
  excavate: True
"""
    yaml_string_1 = yaml.dump(yaml.safe_load(yaml_string_1), sort_keys=True)
    # preset from yaml
    preset3 = Preset.from_yaml_string(yaml_string_1)
    # yaml to preset
    yaml_string_2 = preset3.to_yaml(sort_keys=True)
    # make sure they're the same
    assert yaml_string_2 == yaml_string_1


def test_preset_scope():

    blank_preset = Preset()
    assert not blank_preset.target
    assert blank_preset.strict_scope == False

    preset1 = Preset(
        "evilcorp.com",
        "www.evilcorp.ce",
        whitelist=["evilcorp.ce"],
        blacklist=["test.www.evilcorp.ce"],
    )

    # make sure target logic works as expected
    assert "evilcorp.com" in preset1.target
    assert "asdf.evilcorp.com" in preset1.target
    assert "asdf.www.evilcorp.ce" in preset1.target
    assert not "evilcorp.ce" in preset1.target
    assert "evilcorp.ce" in preset1.whitelist
    assert "test.www.evilcorp.ce" in preset1.blacklist
    assert not "evilcorp.ce" in preset1.blacklist
    assert preset1.in_scope("www.evilcorp.ce")
    assert not preset1.in_scope("evilcorp.com")
    assert not preset1.in_scope("asdf.test.www.evilcorp.ce")

    # test yaml save/load
    yaml1 = preset1.to_yaml(sort_keys=True)
    preset2 = Preset.from_yaml_string(yaml1)
    yaml2 = preset2.to_yaml(sort_keys=True)
    assert yaml1 == yaml2

    # test preset merging
    preset3 = Preset(
        "evilcorp.org",
        whitelist=["evilcorp.de"],
        blacklist=["test.www.evilcorp.de"],
        strict_scope=True,
    )

    preset1.merge(preset3)

    # targets should be merged
    assert "evilcorp.com" in preset1.target
    assert "www.evilcorp.ce" in preset1.target
    assert "evilcorp.org" in preset1.target
    # strict scope is enabled
    assert not "asdf.evilcorp.com" in preset1.target
    assert not "asdf.www.evilcorp.ce" in preset1.target
    assert "evilcorp.ce" in preset1.whitelist
    assert "evilcorp.de" in preset1.whitelist
    assert not "asdf.evilcorp.de" in preset1.whitelist
    assert not "asdf.evilcorp.ce" in preset1.whitelist
    # blacklist should be merged, strict scope does not apply
    assert "asdf.test.www.evilcorp.ce" in preset1.blacklist
    assert "asdf.test.www.evilcorp.de" in preset1.blacklist
    assert not "asdf.test.www.evilcorp.org" in preset1.blacklist
    # only the base domain of evilcorp.de should be in scope
    assert not preset1.in_scope("evilcorp.com")
    assert not preset1.in_scope("evilcorp.org")
    assert preset1.in_scope("evilcorp.de")
    assert not preset1.in_scope("asdf.evilcorp.de")
    assert not preset1.in_scope("evilcorp.com")
    assert not preset1.in_scope("asdf.test.www.evilcorp.ce")

    preset4 = Preset(output_modules="neo4j")
    set(preset1.output_modules) == {"python", "csv", "txt", "json", "stdout"}
    preset1.merge(preset4)
    set(preset1.output_modules) == {"python", "csv", "txt", "json", "stdout", "neo4j"}


def test_preset_logging():
    # test verbosity levels (conflicting verbose/debug/silent)
    preset = Preset(verbose=True)
    original_log_level = preset.core.logger.log_level
    try:
        assert preset.verbose == True
        assert preset.debug == False
        assert preset.silent == False
        assert preset.core.logger.log_level == logging.VERBOSE
        preset.debug = True
        assert preset.verbose == False
        assert preset.debug == True
        assert preset.silent == False
        assert preset.core.logger.log_level == logging.DEBUG
        preset.silent = True
        assert preset.verbose == False
        assert preset.debug == False
        assert preset.silent == True
        assert preset.core.logger.log_level == logging.CRITICAL
    finally:
        preset.core.logger.log_level = original_log_level


def test_preset_module_resolution(clean_default_config):
    preset = Preset().bake()
    sslcert_preloaded = preset.preloaded_module("sslcert")
    wayback_preloaded = preset.preloaded_module("wayback")
    wappalyzer_preloaded = preset.preloaded_module("wappalyzer")
    sslcert_flags = sslcert_preloaded.get("flags", [])
    wayback_flags = wayback_preloaded.get("flags", [])
    wappalyzer_flags = wappalyzer_preloaded.get("flags", [])
    assert "active" in sslcert_flags
    assert "passive" in wayback_flags
    assert "active" in wappalyzer_flags
    assert "subdomain-enum" in sslcert_flags
    assert "subdomain-enum" in wayback_flags
    assert "httpx" in wappalyzer_preloaded["deps"]["modules"]

    # make sure we have the expected defaults
    assert not preset.scan_modules
<<<<<<< HEAD
    assert set(preset.output_modules) == {"python", "csv", "txt", "json"}
    assert set(preset.internal_modules) == {"aggregate", "excavate", "speculate"}
=======
    assert set(preset.output_modules) == {"python", "csv", "human", "json"}
    assert set(preset.internal_modules) == {"aggregate", "excavate", "speculate", "cloud", "dns"}
>>>>>>> afe9a35a
    assert preset.modules == set(preset.output_modules).union(set(preset.internal_modules))

    # make sure dependency resolution works as expected
    preset = Preset(modules=["wappalyzer"]).bake()
    assert set(preset.scan_modules) == {"wappalyzer", "httpx"}

    # make sure flags work as expected
    preset = Preset(flags=["subdomain-enum"]).bake()
    assert preset.flags == {"subdomain-enum"}
    assert "sslcert" in preset.modules
    assert "wayback" in preset.modules
    assert "sslcert" in preset.scan_modules
    assert "wayback" in preset.scan_modules

    # flag + module exclusions
    preset = Preset(flags=["subdomain-enum"], exclude_modules=["sslcert"]).bake()
    assert "sslcert" not in preset.modules
    assert "wayback" in preset.modules
    assert "sslcert" not in preset.scan_modules
    assert "wayback" in preset.scan_modules

    # flag + flag exclusions
    preset = Preset(flags=["subdomain-enum"], exclude_flags=["active"]).bake()
    assert "sslcert" not in preset.modules
    assert "wayback" in preset.modules
    assert "sslcert" not in preset.scan_modules
    assert "wayback" in preset.scan_modules

    # flag + flag requirements
    preset = Preset(flags=["subdomain-enum"], require_flags=["passive"]).bake()
    assert "sslcert" not in preset.modules
    assert "wayback" in preset.modules
    assert "sslcert" not in preset.scan_modules
    assert "wayback" in preset.scan_modules

    # normal module enableement
    preset = Preset(modules=["sslcert", "wappalyzer", "wayback"]).bake()
    assert set(preset.scan_modules) == {"sslcert", "wappalyzer", "wayback", "httpx"}

    # modules + flag exclusions
    preset = Preset(exclude_flags=["active"], modules=["sslcert", "wappalyzer", "wayback"]).bake()
    assert set(preset.scan_modules) == {"wayback"}

    # modules + flag requirements
    preset = Preset(require_flags=["passive"], modules=["sslcert", "wappalyzer", "wayback"]).bake()
    assert set(preset.scan_modules) == {"wayback"}

    # modules + module exclusions
    with pytest.raises(ValidationError) as error:
        preset = Preset(exclude_modules=["sslcert"], modules=["sslcert", "wappalyzer", "wayback"]).bake()
    assert str(error.value) == 'Unable to add scan module "sslcert" because the module has been excluded'


def test_preset_module_loader():
    custom_module_dir = bbot_test_dir / "custom_module_dir"
    custom_module_dir_2 = custom_module_dir / "asdf"
    custom_output_module_dir = custom_module_dir / "output"
    custom_internal_module_dir = custom_module_dir / "internal"
    for d in [custom_module_dir, custom_module_dir_2, custom_output_module_dir, custom_internal_module_dir]:
        d.mkdir(parents=True, exist_ok=True)
        assert d.is_dir()
    custom_module_1 = custom_module_dir / "testmodule1.py"
    with open(custom_module_1, "w") as f:
        f.write(
            """
from bbot.modules.base import BaseModule

class TestModule1(BaseModule):
    watched_events = ["URL", "HTTP_RESPONSE"]
    produced_events = ["VULNERABILITY"]
"""
        )

    custom_module_2 = custom_output_module_dir / "testmodule2.py"
    with open(custom_module_2, "w") as f:
        f.write(
            """
from bbot.modules.output.base import BaseOutputModule

class TestModule2(BaseOutputModule):
    pass
"""
        )

    custom_module_3 = custom_internal_module_dir / "testmodule3.py"
    with open(custom_module_3, "w") as f:
        f.write(
            """
from bbot.modules.internal.base import BaseInternalModule

class TestModule3(BaseInternalModule):
    pass
"""
        )

    custom_module_4 = custom_module_dir_2 / "testmodule4.py"
    with open(custom_module_4, "w") as f:
        f.write(
            """
from bbot.modules.base import BaseModule

class TestModule4(BaseModule):
    watched_events = ["TECHNOLOGY"]
    produced_events = ["FINDING"]
"""
        )

    assert custom_module_1.is_file()
    assert custom_module_2.is_file()
    assert custom_module_3.is_file()
    assert custom_module_4.is_file()

    preset = Preset()
    preset.module_loader.save_preload_cache()
    assert preset.module_loader.preload_cache_file.is_file()

    # at this point, core modules should be loaded, but not custom ones
    assert "wappalyzer" in preset.module_loader.preloaded()
    assert "testmodule1" not in preset.module_loader.preloaded()

    import pickle

    with open(preset.module_loader.preload_cache_file, "rb") as f:
        preloaded = pickle.load(f)
    assert "wappalyzer" in preloaded
    assert "testmodule1" not in preloaded

    # add custom module dir
    preset.module_dirs = [str(custom_module_dir)]
    assert custom_module_dir in preset.module_dirs
    assert custom_module_dir_2 in preset.module_dirs
    assert custom_output_module_dir in preset.module_dirs
    assert custom_internal_module_dir in preset.module_dirs

    # now our custom modules should be loaded
    assert "wappalyzer" in preset.module_loader.preloaded()
    assert "testmodule1" in preset.module_loader.preloaded()
    assert "testmodule2" in preset.module_loader.preloaded()
    assert "testmodule3" in preset.module_loader.preloaded()
    assert "testmodule4" in preset.module_loader.preloaded()

    preset.module_loader.save_preload_cache()
    with open(preset.module_loader.preload_cache_file, "rb") as f:
        preloaded = pickle.load(f)
    assert "wappalyzer" in preloaded
    assert "testmodule1" in preloaded
    assert "testmodule2" in preloaded
    assert "testmodule3" in preloaded
    assert "testmodule4" in preloaded

    # since module loader is shared across all presets, a new preset should now also have our custom modules
    preset2 = Preset()
    assert "wappalyzer" in preset2.module_loader.preloaded()
    assert "testmodule1" in preset2.module_loader.preloaded()
    assert "testmodule2" in preset2.module_loader.preloaded()
    assert "testmodule3" in preset2.module_loader.preloaded()
    assert "testmodule4" in preset2.module_loader.preloaded()

    # reset module_loader
    preset2.module_loader.__init__()


def test_preset_include():

    # test recursive preset inclusion

    custom_preset_dir_1 = bbot_test_dir / "custom_preset_dir"
    custom_preset_dir_2 = custom_preset_dir_1 / "preset_subdir"
    custom_preset_dir_3 = custom_preset_dir_2 / "subsubdir"
    custom_preset_dir_4 = Path("/tmp/.bbot_preset_test")
    custom_preset_dir_5 = custom_preset_dir_4 / "subdir"
    mkdir(custom_preset_dir_1)
    mkdir(custom_preset_dir_2)
    mkdir(custom_preset_dir_3)
    mkdir(custom_preset_dir_4)
    mkdir(custom_preset_dir_5)

    preset_file = custom_preset_dir_1 / "preset1.yml"
    with open(preset_file, "w") as f:
        f.write(
            """
include:
  - preset2

config:
  modules:
    testpreset1:
      test: asdf
"""
        )

    preset_file = custom_preset_dir_2 / "preset2.yml"
    with open(preset_file, "w") as f:
        f.write(
            """
include:
  - preset3

config:
  modules:
    testpreset2:
      test: fdsa
"""
        )

    preset_file = custom_preset_dir_3 / "preset3.yml"
    with open(preset_file, "w") as f:
        f.write(
            f"""
include:
  # uh oh
  - preset1
  - {custom_preset_dir_4}/preset4

config:
  modules:
    testpreset3:
      test: qwerty
"""
        )

    preset_file = custom_preset_dir_4 / "preset4.yml"
    with open(preset_file, "w") as f:
        f.write(
            """
include:
  - preset5

config:
  modules:
    testpreset4:
      test: zxcv
"""
        )

    preset_file = custom_preset_dir_5 / "preset5.yml"
    with open(preset_file, "w") as f:
        f.write(
            """
config:
  modules:
    testpreset5:
      test: hjkl
"""
        )

    preset = Preset(include=[str(custom_preset_dir_1 / "preset1")])
    assert preset.config.modules.testpreset1.test == "asdf"
    assert preset.config.modules.testpreset2.test == "fdsa"
    assert preset.config.modules.testpreset3.test == "qwerty"
    assert preset.config.modules.testpreset4.test == "zxcv"
    assert preset.config.modules.testpreset5.test == "hjkl"


def test_preset_conditions():
    custom_preset_dir_1 = bbot_test_dir / "custom_preset_dir"
    custom_preset_dir_2 = custom_preset_dir_1 / "preset_subdir"
    mkdir(custom_preset_dir_1)
    mkdir(custom_preset_dir_2)

    preset_file_1 = custom_preset_dir_1 / "preset1.yml"
    with open(preset_file_1, "w") as f:
        f.write(
            """
include:
  - preset2
"""
        )

    preset_file_2 = custom_preset_dir_2 / "preset2.yml"
    with open(preset_file_2, "w") as f:
        f.write(
            """
conditions:
  - |
    {% if config.web_spider_distance == 3 and config.web_spider_depth == 4 %}
      {{ abort("web spider is too aggressive") }}
    {% endif %}
"""
        )

    preset = Preset(include=[preset_file_1])
    assert preset.conditions

    scan = Scanner(preset=preset)
    assert scan.preset.conditions

    preset2 = Preset(config={"web_spider_distance": 3, "web_spider_depth": 4})
    preset.merge(preset2)

    with pytest.raises(PresetAbortError):
        Scanner(preset=preset)


def test_preset_module_disablement(clean_default_config):
    # internal module disablement
    preset = Preset().bake()
    assert "speculate" in preset.internal_modules
    assert "excavate" in preset.internal_modules
    assert "aggregate" in preset.internal_modules
    preset = Preset(config={"speculate": False}).bake()
    assert "speculate" not in preset.internal_modules
    assert "excavate" in preset.internal_modules
    assert "aggregate" in preset.internal_modules
    preset = Preset(exclude_modules=["speculate", "excavate"]).bake()
    assert "speculate" not in preset.internal_modules
    assert "excavate" not in preset.internal_modules
    assert "aggregate" in preset.internal_modules

    # internal module disablement
    preset = Preset().bake()
    assert set(preset.output_modules) == {"python", "txt", "csv", "json"}
    preset = Preset(exclude_modules=["txt", "csv"]).bake()
    assert set(preset.output_modules) == {"python", "json"}
    preset = Preset(output_modules=["json"]).bake()
    assert set(preset.output_modules) == {"json"}


def test_preset_require_exclude():

    def get_module_flags(p):
        for m in p.scan_modules:
            preloaded = p.preloaded_module(m)
            yield m, preloaded.get("flags", [])

    # enable by flag, no exclusions/requirements
    preset = Preset(flags=["subdomain-enum"]).bake()
    assert len(preset.modules) > 25
    module_flags = list(get_module_flags(preset))
    massdns_flags = preset.preloaded_module("massdns").get("flags", [])
    assert "subdomain-enum" in massdns_flags
    assert "passive" in massdns_flags
    assert not "active" in massdns_flags
    assert "aggressive" in massdns_flags
    assert not "safe" in massdns_flags
    assert "massdns" in [x[0] for x in module_flags]
    assert "certspotter" in [x[0] for x in module_flags]
    assert "c99" in [x[0] for x in module_flags]
    assert any("passive" in flags for module, flags in module_flags)
    assert any("active" in flags for module, flags in module_flags)
    assert any("safe" in flags for module, flags in module_flags)
    assert any("aggressive" in flags for module, flags in module_flags)

    # enable by flag, one required flag
    preset = Preset(flags=["subdomain-enum"], require_flags=["passive"]).bake()
    assert len(preset.modules) > 25
    module_flags = list(get_module_flags(preset))
    assert "massdns" in [x[0] for x in module_flags]
    assert all("passive" in flags for module, flags in module_flags)
    assert not any("active" in flags for module, flags in module_flags)
    assert any("safe" in flags for module, flags in module_flags)
    assert any("aggressive" in flags for module, flags in module_flags)

    # enable by flag, one excluded flag
    preset = Preset(flags=["subdomain-enum"], exclude_flags=["active"]).bake()
    assert len(preset.modules) > 25
    module_flags = list(get_module_flags(preset))
    assert "massdns" in [x[0] for x in module_flags]
    assert all("passive" in flags for module, flags in module_flags)
    assert not any("active" in flags for module, flags in module_flags)
    assert any("safe" in flags for module, flags in module_flags)
    assert any("aggressive" in flags for module, flags in module_flags)

    # enable by flag, one excluded module
    preset = Preset(flags=["subdomain-enum"], exclude_modules=["massdns"]).bake()
    assert len(preset.modules) > 25
    module_flags = list(get_module_flags(preset))
    assert not "massdns" in [x[0] for x in module_flags]
    assert any("passive" in flags for module, flags in module_flags)
    assert any("active" in flags for module, flags in module_flags)
    assert any("safe" in flags for module, flags in module_flags)
    assert any("aggressive" in flags for module, flags in module_flags)

    # enable by flag, multiple required flags
    preset = Preset(flags=["subdomain-enum"], require_flags=["safe", "passive"]).bake()
    assert len(preset.modules) > 25
    module_flags = list(get_module_flags(preset))
    assert not "massdns" in [x[0] for x in module_flags]
    assert all("passive" in flags and "safe" in flags for module, flags in module_flags)
    assert all("active" not in flags and "aggressive" not in flags for module, flags in module_flags)
    assert not any("active" in flags for module, flags in module_flags)
    assert not any("aggressive" in flags for module, flags in module_flags)

    # enable by flag, multiple excluded flags
    preset = Preset(flags=["subdomain-enum"], exclude_flags=["aggressive", "active"]).bake()
    assert len(preset.modules) > 25
    module_flags = list(get_module_flags(preset))
    assert not "massdns" in [x[0] for x in module_flags]
    assert all("passive" in flags and "safe" in flags for module, flags in module_flags)
    assert all("active" not in flags and "aggressive" not in flags for module, flags in module_flags)
    assert not any("active" in flags for module, flags in module_flags)
    assert not any("aggressive" in flags for module, flags in module_flags)

    # enable by flag, multiple excluded modules
    preset = Preset(flags=["subdomain-enum"], exclude_modules=["massdns", "c99"]).bake()
    assert len(preset.modules) > 25
    module_flags = list(get_module_flags(preset))
    assert not "massdns" in [x[0] for x in module_flags]
    assert "certspotter" in [x[0] for x in module_flags]
    assert not "c99" in [x[0] for x in module_flags]
    assert any("passive" in flags for module, flags in module_flags)
    assert any("active" in flags for module, flags in module_flags)
    assert any("safe" in flags for module, flags in module_flags)
    assert any("aggressive" in flags for module, flags in module_flags)<|MERGE_RESOLUTION|>--- conflicted
+++ resolved
@@ -253,13 +253,8 @@
 
     # make sure we have the expected defaults
     assert not preset.scan_modules
-<<<<<<< HEAD
     assert set(preset.output_modules) == {"python", "csv", "txt", "json"}
-    assert set(preset.internal_modules) == {"aggregate", "excavate", "speculate"}
-=======
-    assert set(preset.output_modules) == {"python", "csv", "human", "json"}
     assert set(preset.internal_modules) == {"aggregate", "excavate", "speculate", "cloud", "dns"}
->>>>>>> afe9a35a
     assert preset.modules == set(preset.output_modules).union(set(preset.internal_modules))
 
     # make sure dependency resolution works as expected
