from ..bbot_fixtures import *


@pytest.mark.asyncio
async def test_cli(monkeypatch, bbot_config):
    from bbot import cli

    monkeypatch.setattr(sys, "exit", lambda *args, **kwargs: True)
    monkeypatch.setattr(os, "_exit", lambda *args, **kwargs: True)
    monkeypatch.setattr(cli, "config", bbot_config)

    old_sys_argv = sys.argv

    home_dir = Path(bbot_config["home"])
    scans_home = home_dir / "scans"

    # basic scan
    monkeypatch.setattr(
        sys,
        "argv",
        ["bbot", "-y", "-t", "127.0.0.1", "www.example.com", "-n", "test_cli_scan", "-c", "dns_resolution=False"],
    )
    await cli._main()

    scan_home = scans_home / "test_cli_scan"
<<<<<<< HEAD
    assert (scan_home / "wordcloud.tsv").is_file()
    assert (scan_home / "output.txt").is_file()
    assert (scan_home / "output.csv").is_file()
    assert (scan_home / "output.ndjson").is_file()
=======
    assert (scan_home / "wordcloud.tsv").is_file(), "wordcloud.tsv not found"
    assert (scan_home / "output.txt").is_file(), "output.txt not found"
    assert (scan_home / "output.csv").is_file(), "output.csv not found"
    assert (scan_home / "output.json").is_file(), "output.json not found"
>>>>>>> ba4fc612
    with open(scan_home / "output.csv") as f:
        lines = f.readlines()
        assert lines[0] == "Event type,Event data,IP Address,Source Module,Scope Distance,Event Tags\n"
        assert len(lines) > 1, "output.csv is not long enough"

    ip_success = False
    dns_success = False
    output_filename = scan_home / "output.txt"
    with open(output_filename) as f:
        lines = f.read().splitlines()
        for line in lines:
            if "[IP_ADDRESS]        \t127.0.0.1\tTARGET" in line:
                ip_success = True
            if "[DNS_NAME]          \twww.example.com\tTARGET" in line:
                dns_success = True
    assert ip_success and dns_success, "IP_ADDRESS and/or DNS_NAME are not present in output.txt"

    # show version
    monkeypatch.setattr("sys.argv", ["bbot", "--version"])
    await cli._main()

    # start agent
    monkeypatch.setattr("sys.argv", ["bbot", "--agent-mode"])
    task = asyncio.create_task(cli._main())
    await asyncio.sleep(2)
    task.cancel()
    await task

    # no args
    monkeypatch.setattr("sys.argv", ["bbot"])
    await cli._main()

    # enable module by flag
    monkeypatch.setattr("sys.argv", ["bbot", "-f", "report"])
    await cli._main()

    # unconsoleable output module
    monkeypatch.setattr("sys.argv", ["bbot", "-om", "web_report"])
    await cli._main()

    # install all deps
    monkeypatch.setattr("sys.argv", ["bbot", "--install-all-deps"])
    success = await cli._main()
    assert success, "--install-all-deps failed for at least one module"

    # unresolved dependency
    monkeypatch.setattr("sys.argv", ["bbot", "-m", "wappalyzer"])
    await cli._main()

    # resolved dependency, excluded module
    monkeypatch.setattr("sys.argv", ["bbot", "-m", "ffuf_shortnames", "-em", "ffuf_shortnames"])
    await cli._main()

    # require flags
    monkeypatch.setattr("sys.argv", ["bbot", "-f", "active", "-rf", "passive"])
    await cli._main()

    # excluded flags
    monkeypatch.setattr("sys.argv", ["bbot", "-f", "active", "-ef", "active"])
    await cli._main()

    # slow modules
    monkeypatch.setattr("sys.argv", ["bbot", "-m", "massdns"])
    await cli._main()

    # deadly modules
    monkeypatch.setattr("sys.argv", ["bbot", "-m", "nuclei"])
    result = await cli._main()
    assert result == False, "-m nuclei ran without --allow-deadly"

    # --allow-deadly
    monkeypatch.setattr("sys.argv", ["bbot", "-m", "nuclei", "--allow-deadly"])
    result = await cli._main()
    assert result != False, "-m nuclei failed to run with --allow-deadly"

    # show current config
    monkeypatch.setattr("sys.argv", ["bbot", "-y", "--current-config"])
    await cli._main()

    # list modules
    monkeypatch.setattr("sys.argv", ["bbot", "-l"])
    await cli._main()

    # list module options
    monkeypatch.setattr("sys.argv", ["bbot", "--help-all"])
    await cli._main()

    # unpatch sys.argv
    monkeypatch.setattr("sys.argv", old_sys_argv)


def test_config_validation(monkeypatch, capsys, bbot_config):
    from bbot import cli
    from bbot.core.configurator import args

    monkeypatch.setattr(sys, "exit", lambda *args, **kwargs: True)
    monkeypatch.setattr(os, "_exit", lambda *args, **kwargs: True)
    monkeypatch.setattr(cli, "config", bbot_config)

    old_cli_config = args.cli_config

    # incorrect module option
    monkeypatch.setattr(args, "cli_config", ["bbot", "-c", "modules.ipnegibhor.num_bits=4"])
    cli.main()
    captured = capsys.readouterr()
    assert 'Could not find module option "modules.ipnegibhor.num_bits"' in captured.err
    assert 'Did you mean "modules.ipneighbor.num_bits"?' in captured.err

    # incorrect global option
    monkeypatch.setattr(args, "cli_config", ["bbot", "-c", "web_spier_distance=4"])
    cli.main()
    captured = capsys.readouterr()
    assert 'Could not find module option "web_spier_distance"' in captured.err
    assert 'Did you mean "web_spider_distance"?' in captured.err

    # unpatch cli_options
    monkeypatch.setattr(args, "cli_config", old_cli_config)


def test_module_validation(monkeypatch, capsys, bbot_config):
    from bbot.core.configurator import args

    monkeypatch.setattr(sys, "exit", lambda *args, **kwargs: True)
    monkeypatch.setattr(os, "_exit", lambda *args, **kwargs: True)

    old_sys_argv = sys.argv

    # incorrect module
    monkeypatch.setattr(sys, "argv", ["bbot", "-m", "massdnss"])
    args.parser.parse_args()
    captured = capsys.readouterr()
    assert 'Could not find module "massdnss"' in captured.err
    assert 'Did you mean "massdns"?' in captured.err

    # incorrect excluded module
    monkeypatch.setattr(sys, "argv", ["bbot", "-em", "massdnss"])
    args.parser.parse_args()
    captured = capsys.readouterr()
    assert 'Could not find module "massdnss"' in captured.err
    assert 'Did you mean "massdns"?' in captured.err

    # incorrect output module
    monkeypatch.setattr(sys, "argv", ["bbot", "-om", "neoo4j"])
    args.parser.parse_args()
    captured = capsys.readouterr()
    assert 'Could not find output module "neoo4j"' in captured.err
    assert 'Did you mean "neo4j"?' in captured.err

    # incorrect flag
    monkeypatch.setattr(sys, "argv", ["bbot", "-f", "subdomainenum"])
    args.parser.parse_args()
    captured = capsys.readouterr()
    assert 'Could not find flag "subdomainenum"' in captured.err
    assert 'Did you mean "subdomain-enum"?' in captured.err

    # unpatch sys.argv
    monkeypatch.setattr("sys.argv", old_sys_argv)<|MERGE_RESOLUTION|>--- conflicted
+++ resolved
@@ -23,17 +23,10 @@
     await cli._main()
 
     scan_home = scans_home / "test_cli_scan"
-<<<<<<< HEAD
-    assert (scan_home / "wordcloud.tsv").is_file()
-    assert (scan_home / "output.txt").is_file()
-    assert (scan_home / "output.csv").is_file()
-    assert (scan_home / "output.ndjson").is_file()
-=======
     assert (scan_home / "wordcloud.tsv").is_file(), "wordcloud.tsv not found"
     assert (scan_home / "output.txt").is_file(), "output.txt not found"
     assert (scan_home / "output.csv").is_file(), "output.csv not found"
-    assert (scan_home / "output.json").is_file(), "output.json not found"
->>>>>>> ba4fc612
+    assert (scan_home / "output.ndjson").is_file(), "output.ndjson not found"
     with open(scan_home / "output.csv") as f:
         lines = f.readlines()
         assert lines[0] == "Event type,Event data,IP Address,Source Module,Scope Distance,Event Tags\n"
