--- conflicted
+++ resolved
@@ -342,7 +342,6 @@
             ), f"Did not find {serialize_type} Serialized Object"
 
 
-<<<<<<< HEAD
 class TestExcavateNonHttpScheme(TestExcavate):
 
     targets = ["http://127.0.0.1:8888/", "test.notreal"]
@@ -467,8 +466,6 @@
                         if "fit" in e.data["additional_params"].keys():
                             found_htmltags_img = True
 
-            #    HTTP Extracted Parameter [fit] (HTML Tags Submodule)
-
         assert found_jquery_get, "Did not extract Jquery GET parameters"
         assert found_jquery_post, "Did not extract Jquery POST parameters"
         assert found_form_get, "Did not extract Form GET parameters"
@@ -490,7 +487,6 @@
 
 class TestExcavateYara(TestExcavate):
 
-    #  modules_overrides = ["excavate", "httpx"]
     targets = ["http://127.0.0.1:8888/"]
     yara_test_html = """
     <html>
@@ -538,7 +534,7 @@
 
         assert found_yara_string_1, "Did not extract Match YARA rule (1)"
         assert found_yara_string_2, "Did not extract Match YARA rule (2)"
-=======
+
 class TestExcavateRawData(TestExcavate):
     targets = ["http://127.0.0.1:8888/"]
     modules_overrides = ["unstructured", "filedownload", "httpx", "excavate"]
@@ -630,4 +626,3 @@
             and "spider-danger" in e.tags
             for e in events
         )
->>>>>>> ef309630
