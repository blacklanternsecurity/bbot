from bbot.modules.base import BaseModule
from .base import ModuleTestBase, tempwordlist
from bbot.modules.internal.excavate import ExcavateRule

import yara


class TestExcavate(ModuleTestBase):
    targets = ["http://127.0.0.1:8888/", "test.notreal", "http://127.0.0.1:8888/subdir/links.html"]
    modules_overrides = ["excavate", "httpx"]
    config_overrides = {"web": {"spider_distance": 1, "spider_depth": 1}}

    async def setup_before_prep(self, module_test):

        response_data = """
        ftp://ftp.test.notreal
        \\nhttps://www1.test.notreal
        \\x3dhttps://www2.test.notreal
        %0ahttps://www3.test.notreal
        \\u000ahttps://www4.test.notreal
        \nwww5.test.notreal
        \\x3dwww6.test.notreal
        %0awww7.test.notreal
        \\u000awww8.test.notreal
        # these ones shouldn't get emitted because they're .js (url_extension_httpx_only)
        <a href="/a_relative.js">
        <link href="/link_relative.js">
        # these ones should
        <a href="/a_relative.txt">
        <link href="/link_relative.txt">
        """
        expect_args = {"method": "GET", "uri": "/"}
        respond_args = {"response_data": response_data}
        module_test.set_expect_requests(expect_args=expect_args, respond_args=respond_args)

        # verify relatives path a-tag parsing is working correctly

        expect_args = {"method": "GET", "uri": "/subdir/links.html"}
        respond_args = {"response_data": "<a href='../relative.html'/><a href='/2/depth2.html'/>"}
        module_test.set_expect_requests(expect_args=expect_args, respond_args=respond_args)

        expect_args = {"method": "GET", "uri": "/relative.html"}
        respond_args = {"response_data": "<a href='/distance2.html'/>"}
        module_test.set_expect_requests(expect_args=expect_args, respond_args=respond_args)

        module_test.httpserver.no_handler_status_code = 404

    def check(self, module_test, events):
        event_data = [e.data for e in events]
        assert "https://www1.test.notreal/" in event_data
        assert "https://www2.test.notreal/" in event_data
        assert "https://www3.test.notreal/" in event_data
        assert "https://www4.test.notreal/" in event_data
        assert "www1.test.notreal" in event_data
        assert "www2.test.notreal" in event_data
        assert "www3.test.notreal" in event_data
        assert "www4.test.notreal" in event_data
        assert "www5.test.notreal" in event_data
        assert "www6.test.notreal" in event_data
        assert "www7.test.notreal" in event_data
        assert "www8.test.notreal" in event_data
        assert not "http://127.0.0.1:8888/a_relative.js" in event_data
        assert not "http://127.0.0.1:8888/link_relative.js" in event_data
        assert "http://127.0.0.1:8888/a_relative.txt" in event_data
        assert "http://127.0.0.1:8888/link_relative.txt" in event_data

        assert "nhttps://www1.test.notreal/" not in event_data
        assert "x3dhttps://www2.test.notreal/" not in event_data
        assert "a2https://www3.test.notreal/" not in event_data
        assert "uac20https://www4.test.notreal/" not in event_data

        assert any(
            e.type == "FINDING" and e.data.get("description", "") == "Non-HTTP URI: ftp://ftp.test.notreal"
            for e in events
        )
        assert any(
            e.type == "PROTOCOL"
            and e.data.get("protocol", "") == "FTP"
            and e.data.get("host", "") == "ftp.test.notreal"
            for e in events
        )

        assert any(
            e.type == "URL_UNVERIFIED"
            and e.data == "http://127.0.0.1:8888/relative.html"
            and "spider-max" not in e.tags
            for e in events
        )

        assert any(
            e.type == "URL_UNVERIFIED" and e.data == "http://127.0.0.1:8888/2/depth2.html" and "spider-max" in e.tags
            for e in events
        )

        assert any(
            e.type == "URL_UNVERIFIED" and e.data == "http://127.0.0.1:8888/distance2.html" and "spider-max" in e.tags
            for e in events
        )


class TestExcavate2(TestExcavate):
    targets = ["http://127.0.0.1:8888/", "test.notreal", "http://127.0.0.1:8888/subdir/"]

    async def setup_before_prep(self, module_test):
        # root relative
        expect_args = {"method": "GET", "uri": "/rootrelative.html"}
        respond_args = {"response_data": "alive"}
        module_test.set_expect_requests(expect_args=expect_args, respond_args=respond_args)

        # page relative
        expect_args = {"method": "GET", "uri": "/subdir/pagerelative.html"}
        respond_args = {"response_data": "alive"}
        module_test.set_expect_requests(expect_args=expect_args, respond_args=respond_args)

        expect_args = {"method": "GET", "uri": "/subdir/"}
        respond_args = {
            "response_data": """
                <a href='/rootrelative.html'>root relative</a>
                <a href='pagerelative1.html'>page relative 1</a>
                <a href='./pagerelative2.html'>page relative 2</a>
                """
        }
        module_test.set_expect_requests(expect_args=expect_args, respond_args=respond_args)

        module_test.httpserver.no_handler_status_code = 404

    def check(self, module_test, events):
        root_relative_detection = False
        page_relative_detection_1 = False
        page_relative_detection_1 = False
        root_page_confusion_1 = False
        root_page_confusion_2 = False

        for e in events:
            if e.type == "URL_UNVERIFIED":
                # these cases represent the desired behavior for parsing relative links
                if e.data == "http://127.0.0.1:8888/rootrelative.html":
                    root_relative_detection = True
                if e.data == "http://127.0.0.1:8888/subdir/pagerelative1.html":
                    page_relative_detection_1 = True
                if e.data == "http://127.0.0.1:8888/subdir/pagerelative2.html":
                    page_relative_detection_2 = True

                # these cases indicates that excavate parsed the relative links incorrectly
                if e.data == "http://127.0.0.1:8888/pagerelative.html":
                    root_page_confusion_1 = True
                if e.data == "http://127.0.0.1:8888/subdir/rootrelative.html":
                    root_page_confusion_2 = True

        assert root_relative_detection, "Failed to properly excavate root-relative URL"
        assert page_relative_detection_1, "Failed to properly excavate page-relative URL"
        assert page_relative_detection_2, "Failed to properly excavate page-relative URL"
        assert not root_page_confusion_1, "Incorrectly detected page-relative URL"
        assert not root_page_confusion_2, "Incorrectly detected root-relative URL"


class TestExcavateRedirect(TestExcavate):
    targets = ["http://127.0.0.1:8888/", "http://127.0.0.1:8888/relative/", "http://127.0.0.1:8888/nonhttpredirect/"]
    config_overrides = {"scope": {"report_distance": 1}}

    async def setup_before_prep(self, module_test):
        # absolute redirect
        module_test.httpserver.expect_request("/").respond_with_data(
            "", status=302, headers={"Location": "https://www.test.notreal/yep"}
        )
        module_test.httpserver.expect_request("/relative/").respond_with_data(
            "", status=302, headers={"Location": "./owa/"}
        )
        module_test.httpserver.expect_request("/relative/owa/").respond_with_data(
            "ftp://127.0.0.1:2121\nsmb://127.0.0.1\nssh://127.0.0.2"
        )
        module_test.httpserver.expect_request("/nonhttpredirect/").respond_with_data(
            "", status=302, headers={"Location": "awb://127.0.0.1:7777"}
        )
        module_test.httpserver.no_handler_status_code = 404

    def check(self, module_test, events):

        assert 1 == len(
            [
                e
                for e in events
                if e.type == "URL_UNVERIFIED" and e.data == "https://www.test.notreal/yep" and e.scope_distance == 1
            ]
        )
        assert 1 == len([e for e in events if e.type == "URL" and e.data == "http://127.0.0.1:8888/relative/owa/"])
        assert 1 == len(
            [
                e
                for e in events
                if e.type == "FINDING" and e.data["description"] == "Non-HTTP URI: awb://127.0.0.1:7777"
            ]
        )
        assert 1 == len(
            [
                e
                for e in events
                if e.type == "PROTOCOL" and e.data["protocol"] == "AWB" and e.data.get("port", 0) == 7777
            ]
        )
        assert 1 == len(
            [
                e
                for e in events
                if e.type == "FINDING" and e.data["description"] == "Non-HTTP URI: ftp://127.0.0.1:2121"
            ]
        )
        assert 1 == len(
            [
                e
                for e in events
                if e.type == "PROTOCOL" and e.data["protocol"] == "FTP" and e.data.get("port", 0) == 2121
            ]
        )
        assert 1 == len(
            [e for e in events if e.type == "FINDING" and e.data["description"] == "Non-HTTP URI: smb://127.0.0.1"]
        )
        assert 1 == len(
            [e for e in events if e.type == "PROTOCOL" and e.data["protocol"] == "SMB" and not "port" in e.data]
        )
        assert 0 == len([e for e in events if e.type == "FINDING" and "ssh://127.0.0.1" in e.data["description"]])
        assert 0 == len([e for e in events if e.type == "PROTOCOL" and e.data["protocol"] == "SSH"])


class TestExcavateQuerystringRemoveTrue(TestExcavate):
    targets = ["http://127.0.0.1:8888/"]
    config_overrides = {"url_querystring_remove": True, "url_querystring_collapse": True}
    lots_of_params = """
    <a href="http://127.0.0.1:8888/endpoint?foo=1"/>
    <a href="http://127.0.0.1:8888/endpoint?foo=2"/>
    <a href="http://127.0.0.1:8888/endpoint?foo=3"/>
    <a href="http://127.0.0.1:8888/endpoint?foo=4"/>
    <a href="http://127.0.0.1:8888/endpoint?foo=5"/>
    <a href="http://127.0.0.1:8888/endpoint?foo=6"/>
    <a href="http://127.0.0.1:8888/endpoint?foo=7"/>
    <a href="http://127.0.0.1:8888/endpoint?foo=8"/>
    <a href="http://127.0.0.1:8888/endpoint?foo=9"/>
    <a href="http://127.0.0.1:8888/endpoint?foo=10"/>
    """

    async def setup_before_prep(self, module_test):
        module_test.httpserver.expect_request("/").respond_with_data(self.lots_of_params)

    def check(self, module_test, events):
        assert len([e for e in events if e.type == "URL_UNVERIFIED"]) == 2
        assert (
            len([e for e in events if e.type == "URL_UNVERIFIED" and e.data == "http://127.0.0.1:8888/endpoint"]) == 1
        )


class TestExcavateQuerystringRemoveFalse(TestExcavateQuerystringRemoveTrue):
    config_overrides = {"url_querystring_remove": False, "url_querystring_collapse": True}

    def check(self, module_test, events):
        assert (
            len(
                [
                    e
                    for e in events
                    if e.type == "URL_UNVERIFIED" and e.data.startswith("http://127.0.0.1:8888/endpoint?")
                ]
            )
            == 1
        )


class TestExcavateQuerystringCollapseFalse(TestExcavateQuerystringRemoveTrue):
    config_overrides = {"url_querystring_remove": False, "url_querystring_collapse": False}

    def check(self, module_test, events):
        assert (
            len(
                [
                    e
                    for e in events
                    if e.type == "URL_UNVERIFIED" and e.data.startswith("http://127.0.0.1:8888/endpoint?")
                ]
            )
            == 10
        )


class TestExcavateMaxLinksPerPage(TestExcavate):
    targets = ["http://127.0.0.1:8888/"]
    config_overrides = {"web": {"spider_links_per_page": 10, "spider_distance": 1}}

    lots_of_links = """
    <a href="http://127.0.0.1:8888/1"/>
    <a href="http://127.0.0.1:8888/2"/>
    <a href="http://127.0.0.1:8888/3"/>
    <a href="http://127.0.0.1:8888/4"/>
    <a href="http://127.0.0.1:8888/5"/>
    <a href="http://127.0.0.1:8888/6"/>
    <a href="http://127.0.0.1:8888/7"/>
    <a href="http://127.0.0.1:8888/8"/>
    <a href="http://127.0.0.1:8888/9"/>
    <a href="http://127.0.0.1:8888/10"/>
    <a href="http://127.0.0.1:8888/11"/>
    <a href="http://127.0.0.1:8888/12"/>
    <a href="http://127.0.0.1:8888/13"/>
    <a href="http://127.0.0.1:8888/14"/>
    <a href="http://127.0.0.1:8888/15"/>
    <a href="http://127.0.0.1:8888/16"/>
    <a href="http://127.0.0.1:8888/17"/>
    <a href="http://127.0.0.1:8888/18"/>
    <a href="http://127.0.0.1:8888/19"/>
    <a href="http://127.0.0.1:8888/20"/>
    <a href="http://127.0.0.1:8888/21"/>
    <a href="http://127.0.0.1:8888/22"/>
    <a href="http://127.0.0.1:8888/23"/>
    <a href="http://127.0.0.1:8888/24"/>
    <a href="http://127.0.0.1:8888/25"/>
    """

    async def setup_before_prep(self, module_test):
        module_test.httpserver.expect_request("/").respond_with_data(self.lots_of_links)

    def check(self, module_test, events):
        url_unverified_events = [e for e in events if e.type == "URL_UNVERIFIED"]
        # base URL + 25 links = 26
        assert len(url_unverified_events) == 26
        url_data = [e.data for e in url_unverified_events if "spider-max" not in e.tags and "spider-danger" in e.tags]
        assert len(url_data) >= 10 and len(url_data) <= 12
        url_events = [e for e in events if e.type == "URL"]
        assert len(url_events) == 11


class TestExcavateCSP(TestExcavate):

    csp_test_header = "default-src 'self'; script-src asdf.test.notreal; object-src 'none';"

    async def setup_before_prep(self, module_test):
        expect_args = {"method": "GET", "uri": "/"}
        respond_args = {"headers": {"Content-Security-Policy": self.csp_test_header}}
        module_test.set_expect_requests(expect_args=expect_args, respond_args=respond_args)

    def check(self, module_test, events):
        assert any(e.data == "asdf.test.notreal" for e in events)


class TestExcavateURL(TestExcavate):
    async def setup_before_prep(self, module_test):
        module_test.httpserver.expect_request("/").respond_with_data(
            "SomeSMooshedDATAhttps://asdffoo.test.notreal/some/path"
        )

    def check(self, module_test, events):
        assert any(e.data == "asdffoo.test.notreal" for e in events)
        assert any(e.data == "https://asdffoo.test.notreal/some/path" for e in events)


class TestExcavateURL_IP(TestExcavate):

    targets = ["http://127.0.0.1:8888/", "127.0.0.2"]

    async def setup_before_prep(self, module_test):
        module_test.httpserver.expect_request("/").respond_with_data("SomeSMooshedDATAhttps://127.0.0.2/some/path")

    def check(self, module_test, events):
        assert any(e.data == "127.0.0.2" for e in events)
        assert any(e.data == "https://127.0.0.2/some/path" for e in events)


class TestExcavateSerializationNegative(TestExcavate):
    async def setup_before_prep(self, module_test):
        module_test.httpserver.expect_request("/").respond_with_data(
            "<html><p>llsdtVVFlJxhcGGYTo2PMGTRNFVKZxeKTVbhyosM3Sm/5apoY1/yUmN6HVcn+Xt798SPzgXQlZMttsqp1U1iJFmFO2aCGL/v3tmm/fs7itYsoNnJCelWvm9P4ic1nlKTBOpMjT5B5NmriZwTAzZ5ASjCKcmN8Vh=</p></html>"
        )

    def check(self, module_test, events):
        assert not any(e.type == "FINDING" for e in events), "Found Results without word boundary"


class TestExcavateSerializationPositive(TestExcavate):
    async def setup_before_prep(self, module_test):
        module_test.httpserver.expect_request("/").respond_with_data(
            """<html>
<h1>.NET</h1>
<p>AAEAAAD/////AQAAAAAAAAAMAgAAAFJTeXN0ZW0uQ29sbGVjdGlvbnMuR2VuZXJpYy5MaXN0YDFbW1N5c3RlbS5TdHJpbmddXSwgU3lzdGVtLCBWZXJzaW9uPTQuMC4wLjAsIEN1bHR1cmU9bmV1dHJhbCwgUHVibGljS2V5VG9rZW49YjAzZjVmN2YxMWQ1MGFlMwEAAAAIQ29tcGFyZXIQSXRlbUNvdW50AQMAAAAJAwAAAAlTeXN0ZW0uU3RyaW5nW10FAAAACQIAAAAJBAAAAAkFAAAACRcAAAAJCgAAAAkLAAAACQwAAAAJDQAAAAkOAAAACQ8AAAAJEAAAAAkRAAAACRIAAAAJEwAAAA==</p>
<h1>Java</h1>
<p>rO0ABXQADUhlbGxvLCB3b3JsZCE=</p>
<h1>PHP (string)</h1>
<p>czoyNDoiSGVsbG8sIHdvcmxkISBNb3JlIHRleHQuIjs=</p>
<h1>PHP (array)</h1>
<p>YTo0OntpOjA7aToxO2k6MTtzOjE0OiJzZWNvbmQgZWxlbWVudCI7aToyO2k6MztpOjM7czoxODoiTW9yZSB0ZXh0IGluIGFycmF5Ijt9</p>
<h1>PHP (object)</h1>
<p>TzoxMjoiU2FtcGxlT2JqZWN0IjoyOntzOjg6InByb3BlcnR5IjtzOjEzOiJJbml0aWFsIHZhbHVlIjtzOjE2OiJhZGRpdGlvbmFsU3RyaW5nIjtzOjIxOiJFeHRyYSB0ZXh0IGluIG9iamVjdC4iO30=</p>
<h1>Compression</h1>
<p>H4sIAAAAAAAA/yu2MjS2UvJIzcnJ11Eozy/KSVFUsgYAZN5upRUAAAA=</p>
</html>
"""
        )

    def check(self, module_test, events):
        for serialize_type in ["Java", "DOTNET", "PHP_Array", "PHP_String", "PHP_Object", "Possible_Compressed"]:
            assert any(
                e.type == "FINDING" and serialize_type in e.data["description"] for e in events
            ), f"Did not find {serialize_type} Serialized Object"


class TestExcavateNonHttpScheme(TestExcavate):

    targets = ["http://127.0.0.1:8888/", "test.notreal"]

    non_http_scheme_html = """

    <html>
    <head>
    </head>
    <body>
    <p>hxxp://test.notreal</p>
    <p>ftp://test.notreal</p>
    <p>nonsense://test.notreal</p>
    </body>
    </html>
    """

    async def setup_before_prep(self, module_test):
        module_test.httpserver.expect_request("/").respond_with_data(self.non_http_scheme_html)

    def check(self, module_test, events):

        found_hxxp_url = False
        found_ftp_url = False
        found_nonsense_url = False

        for e in events:
            if e.type == "FINDING":
                if e.data["description"] == "Non-HTTP URI: hxxp://test.notreal":
                    found_hxxp_url = True
                if e.data["description"] == "Non-HTTP URI: ftp://test.notreal":
                    found_ftp_url = True
                if "nonsense" in e.data["description"]:
                    found_nonsense_url = True
        assert found_hxxp_url
        assert found_ftp_url
        assert not found_nonsense_url


class TestExcavateParameterExtraction(TestExcavate):
    # hunt is added as parameter extraction is only activated by one or more modules that consume WEB_PARAMETER
    modules_overrides = ["excavate", "httpx", "hunt"]
    targets = ["http://127.0.0.1:8888/"]
    parameter_extraction_html = """
    <html>
    <head>
        <title>Get extract</title>
        <script>
            $.get("/test", {jqueryget: "value1"});
            $.post("/test", {jquerypost: "value2"});
        </script>
    </head>
    <body>
    <body>
        <h1>Simple GET Form</h1>
        <p>Use the form below to submit a GET request:</p>
        <form action="/search" method="get">
            <label for="searchQuery">Search Query:</label>
            <input type="text" id="searchQuery" name="q" value="flowers"><br><br>
            <input type="submit" value="Search">
        </form>
        <h1>Simple POST Form</h1>
        <p>Use the form below to submit a POST request:</p>
        <form action="/search" method="post">
            <label for="searchQuery">Search Query:</label>
            <input type="text" id="searchQuery" name="q" value="boats"><br><br>
            <input type="submit" value="Search">
        </form>
        <p>Links</p>
        <a href="/validPath?id=123&age=456">href</a>
        <img src="http://127.0.0.1:8888/validPath?size=m&fit=slim">img</a>
    </body>
    </body>
    </html>
    """

    async def setup_before_prep(self, module_test):
        module_test.httpserver.expect_request("/").respond_with_data(self.parameter_extraction_html)

    def check(self, module_test, events):
        found_jquery_get = False
        found_jquery_post = False
        found_form_get = False
        found_form_post = False
        found_jquery_get_original_value = False
        found_jquery_post_original_value = False
        found_form_get_original_value = False
        found_form_post_original_value = False
        found_htmltags_a = False
        found_htmltags_img = False

        for e in events:
            if e.type == "WEB_PARAMETER":
                if e.data["description"] == "HTTP Extracted Parameter [jqueryget] (GET jquery Submodule)":
                    found_jquery_get = True
                    if e.data["original_value"] == "value1":
                        found_jquery_get_original_value = True

                if e.data["description"] == "HTTP Extracted Parameter [jquerypost] (POST jquery Submodule)":
                    found_jquery_post = True
                    if e.data["original_value"] == "value2":
                        found_jquery_post_original_value = True

                if e.data["description"] == "HTTP Extracted Parameter [q] (GET Form Submodule)":
                    found_form_get = True
                    if e.data["original_value"] == "flowers":
                        found_form_get_original_value = True

                if e.data["description"] == "HTTP Extracted Parameter [q] (POST Form Submodule)":
                    found_form_post = True
                    if e.data["original_value"] == "boats":
                        found_form_post_original_value = True

                if e.data["description"] == "HTTP Extracted Parameter [age] (HTML Tags Submodule)":
                    if e.data["original_value"] == "456":
                        if "id" in e.data["additional_params"].keys():
                            found_htmltags_a = True

                if e.data["description"] == "HTTP Extracted Parameter [size] (HTML Tags Submodule)":
                    if e.data["original_value"] == "m":
                        if "fit" in e.data["additional_params"].keys():
                            found_htmltags_img = True

        assert found_jquery_get, "Did not extract Jquery GET parameters"
        assert found_jquery_post, "Did not extract Jquery POST parameters"
        assert found_form_get, "Did not extract Form GET parameters"
        assert found_form_post, "Did not extract Form POST parameters"
        assert found_jquery_get_original_value, "Did not extract Jquery GET parameter original_value"
        assert found_jquery_post_original_value, "Did not extract Jquery POST parameter original_value"
        assert found_form_get_original_value, "Did not extract Form GET parameter original_value"
        assert found_form_post_original_value, "Did not extract Form POST parameter original_value"
        assert found_htmltags_a, "Did not extract parameter(s) from a-tag"
        assert found_htmltags_img, "Did not extract parameter(s) from img-tag"


class TestExcavateParameterExtraction_getparam(ModuleTestBase):

    targets = ["http://127.0.0.1:8888/"]

    # hunt is added as parameter extraction is only activated by one or more modules that consume WEB_PARAMETER
    modules_overrides = ["httpx", "excavate", "hunt"]
    getparam_extract_html = """
<html><a href="/?hack=1">ping</a></html>
    """

    async def setup_after_prep(self, module_test):
        respond_args = {"response_data": self.getparam_extract_html, "headers": {"Content-Type": "text/html"}}
        module_test.set_expect_requests(respond_args=respond_args)

    def check(self, module_test, events):

        excavate_getparam_extraction = False
        for e in events:
            if e.type == "WEB_PARAMETER":

                if "HTTP Extracted Parameter [hack] (HTML Tags Submodule)" in e.data["description"]:
                    excavate_getparam_extraction = True
        assert excavate_getparam_extraction, "Excavate failed to extract web parameter"


class TestExcavateParameterExtraction_json(ModuleTestBase):
    targets = ["http://127.0.0.1:8888/"]
    modules_overrides = ["httpx", "excavate", "paramminer_getparams"]
    config_overrides = {"modules": {"paramminer_getparams": {"wordlist": tempwordlist([]), "recycle_words": True}}}
    getparam_extract_json = """
    {
  "obscureParameter": 1,
  "common": 1
}
    """

    async def setup_after_prep(self, module_test):
        respond_args = {"response_data": self.getparam_extract_json, "headers": {"Content-Type": "application/json"}}
        module_test.set_expect_requests(respond_args=respond_args)

    def check(self, module_test, events):
        excavate_json_extraction = False
        for e in events:
            if e.type == "WEB_PARAMETER":
                if (
                    "HTTP Extracted Parameter (speculative from json content) [obscureParameter]"
                    in e.data["description"]
                ):
                    excavate_json_extraction = True
        assert excavate_json_extraction, "Excavate failed to extract json parameter"


class TestExcavateParameterExtraction_xml(ModuleTestBase):
    targets = ["http://127.0.0.1:8888/"]
    modules_overrides = ["httpx", "excavate", "paramminer_getparams"]
    config_overrides = {"modules": {"paramminer_getparams": {"wordlist": tempwordlist([]), "recycle_words": True}}}
    getparam_extract_xml = """
    <data>
     <obscureParameter>1</obscureParameter>
         <common>1</common>
     </data>
    """

    async def setup_after_prep(self, module_test):
        respond_args = {"response_data": self.getparam_extract_xml, "headers": {"Content-Type": "application/xml"}}
        module_test.set_expect_requests(respond_args=respond_args)

    def check(self, module_test, events):
        excavate_xml_extraction = False
        for e in events:
            if e.type == "WEB_PARAMETER":
                if (
                    "HTTP Extracted Parameter (speculative from xml content) [obscureParameter]"
                    in e.data["description"]
                ):
                    excavate_xml_extraction = True
        assert excavate_xml_extraction, "Excavate failed to extract xml parameter"


class excavateTestRule(ExcavateRule):
    yara_rules = {
        "SearchForText": 'rule SearchForText { meta: description = "Contains the text AAAABBBBCCCC" strings: $text = "AAAABBBBCCCC" condition: $text }',
        "SearchForText2": 'rule SearchForText2 { meta: description = "Contains the text DDDDEEEEFFFF" strings: $text2 = "DDDDEEEEFFFF" condition: $text2 }',
    }


class TestExcavateYara(TestExcavate):

    targets = ["http://127.0.0.1:8888/"]
    yara_test_html = """
    <html>
<head>
</head>
<body>
<p>AAAABBBBCCCC</p>
<p>filler</p>
<p>DDDDEEEEFFFF</p>
</body>
</html>
"""

    async def setup_before_prep(self, module_test):

        self.modules_overrides = ["excavate", "httpx"]
        module_test.httpserver.expect_request("/").respond_with_data(self.yara_test_html)

    async def setup_after_prep(self, module_test):

        excavate_module = module_test.scan.modules["excavate"]
        excavateruleinstance = excavateTestRule(excavate_module)
        excavate_module.add_yara_rule(
            "SearchForText",
            'rule SearchForText { meta: description = "Contains the text AAAABBBBCCCC" strings: $text = "AAAABBBBCCCC" condition: $text }',
            excavateruleinstance,
        )
        excavate_module.add_yara_rule(
            "SearchForText2",
            'rule SearchForText2 { meta: description = "Contains the text DDDDEEEEFFFF" strings: $text2 = "DDDDEEEEFFFF" condition: $text2 }',
            excavateruleinstance,
        )
        excavate_module.yara_rules = yara.compile(source="\n".join(excavate_module.yara_rules_dict.values()))

    def check(self, module_test, events):
        found_yara_string_1 = False
        found_yara_string_2 = False
        for e in events:

            if e.type == "FINDING":
                if e.data["description"] == "HTTP response (body) Contains the text AAAABBBBCCCC":
                    found_yara_string_1 = True
                if e.data["description"] == "HTTP response (body) Contains the text DDDDEEEEFFFF":
                    found_yara_string_2 = True

        assert found_yara_string_1, "Did not extract Match YARA rule (1)"
        assert found_yara_string_2, "Did not extract Match YARA rule (2)"


class TestExcavateYaraCustom(TestExcavateYara):

    rule_file = [
        'rule SearchForText { meta: description = "Contains the text AAAABBBBCCCC" strings: $text = "AAAABBBBCCCC" condition: $text }',
        'rule SearchForText2 { meta: description = "Contains the text DDDDEEEEFFFF" strings: $text2 = "DDDDEEEEFFFF" condition: $text2 }',
    ]
    f = tempwordlist(rule_file)
    config_overrides = {"modules": {"excavate": {"custom_yara_rules": f}}}


class TestExcavateSpiderDedupe(ModuleTestBase):
    class DummyModule(BaseModule):
        watched_events = ["URL_UNVERIFIED"]
        _name = "dummy_module"

        events_seen = []

        async def handle_event(self, event):
            await self.helpers.sleep(0.5)
            self.events_seen.append(event.data)
            new_event = self.scan.make_event(event.data, "URL_UNVERIFIED", self.scan.root_event)
            if new_event is not None:
                await self.emit_event(new_event)

    dummy_text = "<a href='/spider'>spider</a>"
    modules_overrides = ["excavate", "httpx"]
    targets = ["http://127.0.0.1:8888/"]

    async def setup_after_prep(self, module_test):
        self.dummy_module = self.DummyModule(module_test.scan)
        module_test.scan.modules["dummy_module"] = self.dummy_module
        module_test.httpserver.expect_request("/").respond_with_data(self.dummy_text)
        module_test.httpserver.expect_request("/spider").respond_with_data("hi")

    def check(self, module_test, events):

        found_url_unverified_spider_max = False
        found_url_unverified_dummy = False
        found_url_event = False

        assert sorted(self.dummy_module.events_seen) == ["http://127.0.0.1:8888/", "http://127.0.0.1:8888/spider"]

        for e in events:
            if e.type == "URL_UNVERIFIED":
                if e.data == "http://127.0.0.1:8888/spider":
                    if str(e.module) == "excavate" and "spider-danger" in e.tags and "spider-max" in e.tags:
                        found_url_unverified_spider_max = True
                    if (
                        str(e.module) == "dummy_module"
                        and "spider-danger" not in e.tags
                        and not "spider-max" in e.tags
                    ):
                        found_url_unverified_dummy = True
            if e.type == "URL" and e.data == "http://127.0.0.1:8888/spider":
                found_url_event = True

        assert found_url_unverified_spider_max, "Excavate failed to find /spider link"
        assert found_url_unverified_dummy, "Dummy module did not correctly re-emit"
        assert found_url_event, "URL was not emitted from non-spider-max URL_UNVERIFIED"


<<<<<<< HEAD
class TestExcavateParameterExtraction_targeturl(ModuleTestBase):
    targets = ["http://127.0.0.1:8888/?foo=1"]
    modules_overrides = ["httpx", "excavate", "hunt"]
    config_overrides = {
        "url_querystring_remove": False,
        "url_querystring_collapse": False,
        "interactsh_disable": True,
        "modules": {
            "excavate": {
                "retain_querystring": True,
            }
        },
    }

    async def setup_after_prep(self, module_test):
        expect_args = {"method": "GET", "uri": "/", "query_string": "foo=1"}
        respond_args = {
            "response_data": "<html>alive</html>",
            "status": 200,
        }
        module_test.set_expect_requests(expect_args=expect_args, respond_args=respond_args)

    def check(self, module_test, events):
        web_parameter_emit = False
        for e in events:
            if e.type == "WEB_PARAMETER" and "HTTP Extracted Parameter [foo] (Target URL)" in e.data["description"]:
                web_parameter_emit = True

        assert web_parameter_emit


class TestExcavate_retain_querystring(ModuleTestBase):
    targets = ["http://127.0.0.1:8888/?foo=1"]
    modules_overrides = ["httpx", "excavate", "hunt"]
    config_overrides = {
        "url_querystring_remove": False,
        "url_querystring_collapse": False,
        "interactsh_disable": True,
        "web_spider_depth": 4,
        "web_spider_distance": 4,
        "modules": {
            "excavate": {
                "retain_querystring": True,
            }
        },
    }

    async def setup_after_prep(self, module_test):
        expect_args = {"method": "GET", "uri": "/", "query_string": "foo=1"}
        respond_args = {
            "response_data": "<html>alive</html>",
            "headers": {"Set-Cookie": "a=b"},
            "status": 200,
        }
        module_test.set_expect_requests(expect_args=expect_args, respond_args=respond_args)

    def check(self, module_test, events):
        web_parameter_emit = False
        for e in events:
            if e.type == "WEB_PARAMETER" and "foo" in e.data["url"]:
                web_parameter_emit = True

        assert web_parameter_emit


class TestExcavate_retain_querystring_not(TestExcavate_retain_querystring):

    config_overrides = {
        "url_querystring_remove": False,
        "url_querystring_collapse": False,
        "interactsh_disable": True,
        "web_spider_depth": 4,
        "web_spider_distance": 4,
        "modules": {
            "excavate": {
                "retain_querystring": True,
            }
        },
    }

    def check(self, module_test, events):
        web_parameter_emit = False
        for e in events:
            if e.type == "WEB_PARAMETER" and "foo" not in e.data["url"]:
                web_parameter_emit = True

        assert web_parameter_emit


class TestExcavate_webparameter_outofscope(ModuleTestBase):

    html_body = "<html><a class=button href='https://socialmediasite.com/send?text=foo'><a class=button href='https://outofscope.com/send?text=foo'></html>"

    targets = ["http://127.0.0.1:8888", "socialmediasite.com"]
    modules_overrides = ["httpx", "excavate", "hunt"]
    config_overrides = {"interactsh_disable": True}

    async def setup_after_prep(self, module_test):
        expect_args = {"method": "GET", "uri": "/"}
        respond_args = {
            "response_data": self.html_body,
            "status": 200,
        }
        module_test.set_expect_requests(expect_args=expect_args, respond_args=respond_args)

    def check(self, module_test, events):
        web_parameter_differentsite = False
        web_parameter_outofscope = False

        for e in events:
            if e.type == "WEB_PARAMETER" and "in-scope" in e.tags and e.host == "socialmediasite.com":
                web_parameter_differentsite = True

            if e.type == "WEB_PARAMETER" and e.host == "outofscope.com":
                web_parameter_outofscope = True

        assert web_parameter_differentsite, "WEB_PARAMETER was not emitted"
        assert not web_parameter_outofscope, "Out of scope domain was emitted"


=======
>>>>>>> 910cbd53
class TestExcavateHeaders(ModuleTestBase):

    targets = ["http://127.0.0.1:8888/"]
    modules_overrides = ["excavate", "httpx"]
    config_overrides = {"web": {"spider_distance": 1, "spider_depth": 1}}

    async def setup_before_prep(self, module_test):

        module_test.httpserver.expect_request("/").respond_with_data(
            "<html><p>test</p></html>",
            status=200,
            headers={
                "Set-Cookie": [
                    "COOKIE1=aaaa; Secure; HttpOnly",
                    "COOKIE2=bbbb; Secure; HttpOnly; SameSite=None",
                ]
            },
        )

    def check(self, module_test, events):

        found_first_cookie = False
        found_second_cookie = False

        for e in events:
            if e.type == "WEB_PARAMETER":
                if e.data["name"] == "COOKIE1":
                    found_first_cookie = True
                if e.data["name"] == "COOKIE2":
                    found_second_cookie = True

        assert found_first_cookie == True
        assert found_second_cookie == True<|MERGE_RESOLUTION|>--- conflicted
+++ resolved
@@ -731,7 +731,6 @@
         assert found_url_event, "URL was not emitted from non-spider-max URL_UNVERIFIED"
 
 
-<<<<<<< HEAD
 class TestExcavateParameterExtraction_targeturl(ModuleTestBase):
     targets = ["http://127.0.0.1:8888/?foo=1"]
     modules_overrides = ["httpx", "excavate", "hunt"]
@@ -852,8 +851,6 @@
         assert not web_parameter_outofscope, "Out of scope domain was emitted"
 
 
-=======
->>>>>>> 910cbd53
 class TestExcavateHeaders(ModuleTestBase):
 
     targets = ["http://127.0.0.1:8888/"]
