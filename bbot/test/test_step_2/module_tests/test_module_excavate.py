from bbot.modules.base import BaseModule
from .base import ModuleTestBase, tempwordlist

from bbot.modules.internal.excavate import ExcavateRule

from pathlib import Path
import yara


class TestExcavate(ModuleTestBase):
    targets = ["http://127.0.0.1:8888/", "test.notreal", "http://127.0.0.1:8888/subdir/links.html"]
    modules_overrides = ["excavate", "httpx"]
    config_overrides = {"web": {"spider_distance": 1, "spider_depth": 1}}

    async def setup_before_prep(self, module_test):

        response_data = """
        ftp://ftp.test.notreal
        \\nhttps://www1.test.notreal
        \\x3dhttps://www2.test.notreal
        %0ahttps://www3.test.notreal
        \\u000ahttps://www4.test.notreal
        \nwww5.test.notreal
        \\x3dwww6.test.notreal
        %0awww7.test.notreal
        \\u000awww8.test.notreal
        # these ones shouldn't get emitted because they're .js (url_extension_httpx_only)
        <a href="/a_relative.js">
        <link href="/link_relative.js">
        # these ones should
        <a href="/a_relative.txt">
        <link href="/link_relative.txt">
        """
        expect_args = {"method": "GET", "uri": "/"}
        respond_args = {"response_data": response_data}
        module_test.set_expect_requests(expect_args=expect_args, respond_args=respond_args)

        # verify relatives path a-tag parsing is working correctly

        expect_args = {"method": "GET", "uri": "/subdir/links.html"}
        respond_args = {"response_data": "<a href='../relative.html'/><a href='/2/depth2.html'/>"}
        module_test.set_expect_requests(expect_args=expect_args, respond_args=respond_args)

        expect_args = {"method": "GET", "uri": "/relative.html"}
        respond_args = {"response_data": "<a href='/distance2.html'/>"}
        module_test.set_expect_requests(expect_args=expect_args, respond_args=respond_args)

        module_test.httpserver.no_handler_status_code = 404

    def check(self, module_test, events):
        event_data = [e.data for e in events]
        assert "https://www1.test.notreal/" in event_data
        assert "https://www2.test.notreal/" in event_data
        assert "https://www3.test.notreal/" in event_data
        assert "https://www4.test.notreal/" in event_data
        assert "www1.test.notreal" in event_data
        assert "www2.test.notreal" in event_data
        assert "www3.test.notreal" in event_data
        assert "www4.test.notreal" in event_data
        assert "www5.test.notreal" in event_data
        assert "www6.test.notreal" in event_data
        assert "www7.test.notreal" in event_data
        assert "www8.test.notreal" in event_data
        assert not "http://127.0.0.1:8888/a_relative.js" in event_data
        assert not "http://127.0.0.1:8888/link_relative.js" in event_data
        assert "http://127.0.0.1:8888/a_relative.txt" in event_data
        assert "http://127.0.0.1:8888/link_relative.txt" in event_data

        assert "nhttps://www1.test.notreal/" not in event_data
        assert "x3dhttps://www2.test.notreal/" not in event_data
        assert "a2https://www3.test.notreal/" not in event_data
        assert "uac20https://www4.test.notreal/" not in event_data

        assert any(
            e.type == "FINDING" and e.data.get("description", "") == "Non-HTTP URI: ftp://ftp.test.notreal"
            for e in events
        )
        assert any(
            e.type == "PROTOCOL"
            and e.data.get("protocol", "") == "FTP"
            and e.data.get("host", "") == "ftp.test.notreal"
            for e in events
        )

        assert any(
            e.type == "URL_UNVERIFIED"
            and e.data == "http://127.0.0.1:8888/relative.html"
            and "spider-max" not in e.tags
            and "endpoint" in e.tags
            and "extension-html" in e.tags
            and "in-scope" in e.tags
            and e.scope_distance == 0
            for e in events
        )

        assert any(
            e.type == "URL_UNVERIFIED" and e.data == "http://127.0.0.1:8888/2/depth2.html" and "spider-max" in e.tags
            for e in events
        )

        assert any(
            e.type == "URL_UNVERIFIED" and e.data == "http://127.0.0.1:8888/distance2.html" and "spider-max" in e.tags
            for e in events
        )


class TestExcavate2(TestExcavate):
    targets = ["http://127.0.0.1:8888/", "test.notreal", "http://127.0.0.1:8888/subdir/"]

    async def setup_before_prep(self, module_test):
        # root relative
        expect_args = {"method": "GET", "uri": "/rootrelative.html"}
        respond_args = {"response_data": "alive"}
        module_test.set_expect_requests(expect_args=expect_args, respond_args=respond_args)

        # page relative
        expect_args = {"method": "GET", "uri": "/subdir/pagerelative.html"}
        respond_args = {"response_data": "alive"}
        module_test.set_expect_requests(expect_args=expect_args, respond_args=respond_args)

        expect_args = {"method": "GET", "uri": "/subdir/"}
        respond_args = {
            "response_data": """
                <a href='/rootrelative.html'>root relative</a>
                <a href='pagerelative1.html'>page relative 1</a>
                <a href='./pagerelative2.html'>page relative 2</a>
                """
        }
        module_test.set_expect_requests(expect_args=expect_args, respond_args=respond_args)

        module_test.httpserver.no_handler_status_code = 404

    def check(self, module_test, events):
        root_relative_detection = False
        page_relative_detection_1 = False
        page_relative_detection_1 = False
        root_page_confusion_1 = False
        root_page_confusion_2 = False

        for e in events:
            if e.type == "URL_UNVERIFIED":
                # these cases represent the desired behavior for parsing relative links
                if e.data == "http://127.0.0.1:8888/rootrelative.html":
                    root_relative_detection = True
                if e.data == "http://127.0.0.1:8888/subdir/pagerelative1.html":
                    page_relative_detection_1 = True
                if e.data == "http://127.0.0.1:8888/subdir/pagerelative2.html":
                    page_relative_detection_2 = True

                # these cases indicates that excavate parsed the relative links incorrectly
                if e.data == "http://127.0.0.1:8888/pagerelative.html":
                    root_page_confusion_1 = True
                if e.data == "http://127.0.0.1:8888/subdir/rootrelative.html":
                    root_page_confusion_2 = True

        assert root_relative_detection, "Failed to properly excavate root-relative URL"
        assert page_relative_detection_1, "Failed to properly excavate page-relative URL"
        assert page_relative_detection_2, "Failed to properly excavate page-relative URL"
        assert not root_page_confusion_1, "Incorrectly detected page-relative URL"
        assert not root_page_confusion_2, "Incorrectly detected root-relative URL"


class TestExcavateRedirect(TestExcavate):
    targets = ["http://127.0.0.1:8888/", "http://127.0.0.1:8888/relative/", "http://127.0.0.1:8888/nonhttpredirect/"]
    config_overrides = {"scope": {"report_distance": 1}}

    async def setup_before_prep(self, module_test):
        # absolute redirect
        module_test.httpserver.expect_request("/").respond_with_data(
            "", status=302, headers={"Location": "https://www.test.notreal/yep"}
        )
        module_test.httpserver.expect_request("/relative/").respond_with_data(
            "", status=302, headers={"Location": "./owa/"}
        )
        module_test.httpserver.expect_request("/relative/owa/").respond_with_data(
            "ftp://127.0.0.1:2121\nsmb://127.0.0.1\nssh://127.0.0.2"
        )
        module_test.httpserver.expect_request("/nonhttpredirect/").respond_with_data(
            "", status=302, headers={"Location": "awb://127.0.0.1:7777"}
        )
        module_test.httpserver.no_handler_status_code = 404

    def check(self, module_test, events):

        assert 1 == len(
            [
                e
                for e in events
                if e.type == "URL_UNVERIFIED" and e.data == "https://www.test.notreal/yep" and e.scope_distance == 1
            ]
        )
        assert 1 == len([e for e in events if e.type == "URL" and e.data == "http://127.0.0.1:8888/relative/owa/"])
        assert 1 == len(
            [
                e
                for e in events
                if e.type == "FINDING" and e.data["description"] == "Non-HTTP URI: awb://127.0.0.1:7777"
            ]
        )
        assert 1 == len(
            [
                e
                for e in events
                if e.type == "PROTOCOL" and e.data["protocol"] == "AWB" and e.data.get("port", 0) == 7777
            ]
        )
        assert 1 == len(
            [
                e
                for e in events
                if e.type == "FINDING" and e.data["description"] == "Non-HTTP URI: ftp://127.0.0.1:2121"
            ]
        )
        assert 1 == len(
            [
                e
                for e in events
                if e.type == "PROTOCOL" and e.data["protocol"] == "FTP" and e.data.get("port", 0) == 2121
            ]
        )
        assert 1 == len(
            [e for e in events if e.type == "FINDING" and e.data["description"] == "Non-HTTP URI: smb://127.0.0.1"]
        )
        assert 1 == len(
            [e for e in events if e.type == "PROTOCOL" and e.data["protocol"] == "SMB" and not "port" in e.data]
        )
        assert 0 == len([e for e in events if e.type == "FINDING" and "ssh://127.0.0.1" in e.data["description"]])
        assert 0 == len([e for e in events if e.type == "PROTOCOL" and e.data["protocol"] == "SSH"])


class TestExcavateQuerystringRemoveTrue(TestExcavate):
    targets = ["http://127.0.0.1:8888/"]
    config_overrides = {"url_querystring_remove": True, "url_querystring_collapse": True}
    lots_of_params = """
    <a href="http://127.0.0.1:8888/endpoint?foo=1"/>
    <a href="http://127.0.0.1:8888/endpoint?foo=2"/>
    <a href="http://127.0.0.1:8888/endpoint?foo=3"/>
    <a href="http://127.0.0.1:8888/endpoint?foo=4"/>
    <a href="http://127.0.0.1:8888/endpoint?foo=5"/>
    <a href="http://127.0.0.1:8888/endpoint?foo=6"/>
    <a href="http://127.0.0.1:8888/endpoint?foo=7"/>
    <a href="http://127.0.0.1:8888/endpoint?foo=8"/>
    <a href="http://127.0.0.1:8888/endpoint?foo=9"/>
    <a href="http://127.0.0.1:8888/endpoint?foo=10"/>
    """

    async def setup_before_prep(self, module_test):
        module_test.httpserver.expect_request("/").respond_with_data(self.lots_of_params)

    def check(self, module_test, events):
        assert len([e for e in events if e.type == "URL_UNVERIFIED"]) == 2
        assert (
            len([e for e in events if e.type == "URL_UNVERIFIED" and e.data == "http://127.0.0.1:8888/endpoint"]) == 1
        )


class TestExcavateQuerystringRemoveFalse(TestExcavateQuerystringRemoveTrue):
    config_overrides = {"url_querystring_remove": False, "url_querystring_collapse": True}

    def check(self, module_test, events):
        assert (
            len(
                [
                    e
                    for e in events
                    if e.type == "URL_UNVERIFIED" and e.data.startswith("http://127.0.0.1:8888/endpoint?")
                ]
            )
            == 1
        )


class TestExcavateQuerystringCollapseFalse(TestExcavateQuerystringRemoveTrue):
    config_overrides = {"url_querystring_remove": False, "url_querystring_collapse": False}

    def check(self, module_test, events):
        assert (
            len(
                [
                    e
                    for e in events
                    if e.type == "URL_UNVERIFIED" and e.data.startswith("http://127.0.0.1:8888/endpoint?")
                ]
            )
            == 10
        )


class TestExcavateMaxLinksPerPage(TestExcavate):
    targets = ["http://127.0.0.1:8888/"]
    config_overrides = {"web": {"spider_links_per_page": 10, "spider_distance": 1}}

    lots_of_links = """
    <a href="http://127.0.0.1:8888/1"/>
    <a href="http://127.0.0.1:8888/2"/>
    <a href="http://127.0.0.1:8888/3"/>
    <a href="http://127.0.0.1:8888/4"/>
    <a href="http://127.0.0.1:8888/5"/>
    <a href="http://127.0.0.1:8888/6"/>
    <a href="http://127.0.0.1:8888/7"/>
    <a href="http://127.0.0.1:8888/8"/>
    <a href="http://127.0.0.1:8888/9"/>
    <a href="http://127.0.0.1:8888/10"/>
    <a href="http://127.0.0.1:8888/11"/>
    <a href="http://127.0.0.1:8888/12"/>
    <a href="http://127.0.0.1:8888/13"/>
    <a href="http://127.0.0.1:8888/14"/>
    <a href="http://127.0.0.1:8888/15"/>
    <a href="http://127.0.0.1:8888/16"/>
    <a href="http://127.0.0.1:8888/17"/>
    <a href="http://127.0.0.1:8888/18"/>
    <a href="http://127.0.0.1:8888/19"/>
    <a href="http://127.0.0.1:8888/20"/>
    <a href="http://127.0.0.1:8888/21"/>
    <a href="http://127.0.0.1:8888/22"/>
    <a href="http://127.0.0.1:8888/23"/>
    <a href="http://127.0.0.1:8888/24"/>
    <a href="http://127.0.0.1:8888/25"/>
    """

    async def setup_before_prep(self, module_test):
        module_test.httpserver.expect_request("/").respond_with_data(self.lots_of_links)

    def check(self, module_test, events):
        url_unverified_events = [e for e in events if e.type == "URL_UNVERIFIED"]
        # base URL + 25 links = 26
        assert len(url_unverified_events) == 26
        url_data = [e.data for e in url_unverified_events if "spider-max" not in e.tags and "spider-danger" in e.tags]
        assert len(url_data) >= 10 and len(url_data) <= 12
        url_events = [e for e in events if e.type == "URL"]
        assert len(url_events) == 11


class TestExcavateCSP(TestExcavate):

    csp_test_header = "default-src 'self'; script-src asdf.test.notreal; object-src 'none';"

    async def setup_before_prep(self, module_test):
        expect_args = {"method": "GET", "uri": "/"}
        respond_args = {"headers": {"Content-Security-Policy": self.csp_test_header}}
        module_test.set_expect_requests(expect_args=expect_args, respond_args=respond_args)

    def check(self, module_test, events):
        assert any(e.data == "asdf.test.notreal" for e in events)


class TestExcavateURL(TestExcavate):
    async def setup_before_prep(self, module_test):
        module_test.httpserver.expect_request("/").respond_with_data(
            "SomeSMooshedDATAhttps://asdffoo.test.notreal/some/path"
        )

    def check(self, module_test, events):
        assert any(e.data == "asdffoo.test.notreal" for e in events)
        assert any(e.data == "https://asdffoo.test.notreal/some/path" for e in events)


class TestExcavateURL_IP(TestExcavate):

    targets = ["http://127.0.0.1:8888/", "127.0.0.2"]

    async def setup_before_prep(self, module_test):
        module_test.httpserver.expect_request("/").respond_with_data("SomeSMooshedDATAhttps://127.0.0.2/some/path")

    def check(self, module_test, events):
        assert any(e.data == "127.0.0.2" for e in events)
        assert any(e.data == "https://127.0.0.2/some/path" for e in events)


class TestExcavateSerializationNegative(TestExcavate):
    async def setup_before_prep(self, module_test):
        module_test.httpserver.expect_request("/").respond_with_data(
            "<html><p>llsdtVVFlJxhcGGYTo2PMGTRNFVKZxeKTVbhyosM3Sm/5apoY1/yUmN6HVcn+Xt798SPzgXQlZMttsqp1U1iJFmFO2aCGL/v3tmm/fs7itYsoNnJCelWvm9P4ic1nlKTBOpMjT5B5NmriZwTAzZ5ASjCKcmN8Vh=</p></html>"
        )

    def check(self, module_test, events):
        assert not any(e.type == "FINDING" for e in events), "Found Results without word boundary"


class TestExcavateSerializationPositive(TestExcavate):
    async def setup_before_prep(self, module_test):
        module_test.httpserver.expect_request("/").respond_with_data(
            """<html>
<h1>.NET</h1>
<p>AAEAAAD/////AQAAAAAAAAAMAgAAAFJTeXN0ZW0uQ29sbGVjdGlvbnMuR2VuZXJpYy5MaXN0YDFbW1N5c3RlbS5TdHJpbmddXSwgU3lzdGVtLCBWZXJzaW9uPTQuMC4wLjAsIEN1bHR1cmU9bmV1dHJhbCwgUHVibGljS2V5VG9rZW49YjAzZjVmN2YxMWQ1MGFlMwEAAAAIQ29tcGFyZXIQSXRlbUNvdW50AQMAAAAJAwAAAAlTeXN0ZW0uU3RyaW5nW10FAAAACQIAAAAJBAAAAAkFAAAACRcAAAAJCgAAAAkLAAAACQwAAAAJDQAAAAkOAAAACQ8AAAAJEAAAAAkRAAAACRIAAAAJEwAAAA==</p>
<h1>Java</h1>
<p>rO0ABXQADUhlbGxvLCB3b3JsZCE=</p>
<h1>PHP (string)</h1>
<p>czoyNDoiSGVsbG8sIHdvcmxkISBNb3JlIHRleHQuIjs=</p>
<h1>PHP (array)</h1>
<p>YTo0OntpOjA7aToxO2k6MTtzOjE0OiJzZWNvbmQgZWxlbWVudCI7aToyO2k6MztpOjM7czoxODoiTW9yZSB0ZXh0IGluIGFycmF5Ijt9</p>
<h1>PHP (object)</h1>
<p>TzoxMjoiU2FtcGxlT2JqZWN0IjoyOntzOjg6InByb3BlcnR5IjtzOjEzOiJJbml0aWFsIHZhbHVlIjtzOjE2OiJhZGRpdGlvbmFsU3RyaW5nIjtzOjIxOiJFeHRyYSB0ZXh0IGluIG9iamVjdC4iO30=</p>
<h1>Compression</h1>
<p>H4sIAAAAAAAA/yu2MjS2UvJIzcnJ11Eozy/KSVFUsgYAZN5upRUAAAA=</p>
</html>
"""
        )

    def check(self, module_test, events):
        for serialize_type in ["Java", "DOTNET", "PHP_Array", "PHP_String", "PHP_Object", "Possible_Compressed"]:
            assert any(
                e.type == "FINDING" and serialize_type in e.data["description"] for e in events
            ), f"Did not find {serialize_type} Serialized Object"


class TestExcavateNonHttpScheme(TestExcavate):

    targets = ["http://127.0.0.1:8888/", "test.notreal"]

    non_http_scheme_html = """

    <html>
    <head>
    </head>
    <body>
    <p>hxxp://test.notreal</p>
    <p>ftp://test.notreal</p>
    <p>nonsense://test.notreal</p>
    </body>
    </html>
    """

    async def setup_before_prep(self, module_test):
        module_test.httpserver.expect_request("/").respond_with_data(self.non_http_scheme_html)

    def check(self, module_test, events):

        found_hxxp_url = False
        found_ftp_url = False
        found_nonsense_url = False

        for e in events:
            if e.type == "FINDING":
                if e.data["description"] == "Non-HTTP URI: hxxp://test.notreal":
                    found_hxxp_url = True
                if e.data["description"] == "Non-HTTP URI: ftp://test.notreal":
                    found_ftp_url = True
                if "nonsense" in e.data["description"]:
                    found_nonsense_url = True
        assert found_hxxp_url
        assert found_ftp_url
        assert not found_nonsense_url


class TestExcavateParameterExtraction(TestExcavate):
    # hunt is added as parameter extraction is only activated by one or more modules that consume WEB_PARAMETER
    modules_overrides = ["excavate", "httpx", "hunt"]
    targets = ["http://127.0.0.1:8888/"]
    parameter_extraction_html = """
    <html>
    <head>
        <title>Get extract</title>
        <script>
            $.get("/test", {jqueryget: "value1"});
            $.post("/test", {jquerypost: "value2"});
        </script>
    </head>
    <body>
    <body>
        <h1>Simple GET Form</h1>
        <p>Use the form below to submit a GET request:</p>
        <form action="/search" method="get">
            <label for="searchQuery">Search Query:</label>
            <input type="text" id="searchQuery" name="q1" value="flowers"><br><br>
            <input type="submit" value="Search">
        </form>
        <h1>Simple POST Form</h1>
        <p>Use the form below to submit a POST request:</p>
        <form action="/search" method="post">
            <label for="searchQuery">Search Query:</label>
            <input type="text" id="searchQuery" name="q2" value="boats"><br><br>
            <input type="submit" value="Search">
        </form>
        <h1>Simple Generic Form</h1>
        <p>Use the form below to submit a request:</p>
        <form action="/search">
            <label for="searchQuery">Search Query:</label>
            <input type="text" id="searchQuery" name="q3" value="candles"><br><br>
            <input type="submit" value="Search">
        </form>
        <p>Links</p>
        <a href="/validPath?id=123&age=456">href</a>
        <img src="http://127.0.0.1:8888/validPath?size=m&fit=slim">img</a>
    </body>
    </body>
    </html>
    """

    async def setup_before_prep(self, module_test):
        module_test.httpserver.expect_request("/").respond_with_data(self.parameter_extraction_html)

    def check(self, module_test, events):
        found_jquery_get = False
        found_jquery_post = False
        found_form_get = False
        found_form_post = False
        found_form_generic = False
        found_jquery_get_original_value = False
        found_jquery_post_original_value = False
        found_form_get_original_value = False
        found_form_post_original_value = False
        found_form_generic_original_value = False
        found_htmltags_a = False
        found_htmltags_img = False

        for e in events:

            if e.type == "WEB_PARAMETER":

                if e.data["description"] == "HTTP Extracted Parameter [jqueryget] (GET jquery Submodule)":
                    found_jquery_get = True
                    if e.data["original_value"] == "value1":
                        found_jquery_get_original_value = True

                if e.data["description"] == "HTTP Extracted Parameter [jquerypost] (POST jquery Submodule)":
                    found_jquery_post = True
                    if e.data["original_value"] == "value2":
                        found_jquery_post_original_value = True

                if e.data["description"] == "HTTP Extracted Parameter [q1] (GET Form Submodule)":
                    found_form_get = True
                    if e.data["original_value"] == "flowers":
                        found_form_get_original_value = True

                if e.data["description"] == "HTTP Extracted Parameter [q2] (POST Form Submodule)":
                    found_form_post = True
                    if e.data["original_value"] == "boats":
                        found_form_post_original_value = True

                if e.data["description"] == "HTTP Extracted Parameter [q3] (Generic Form Submodule)":
                    found_form_generic = True
                    if e.data["original_value"] == "candles":
                        found_form_generic_original_value = True

                if e.data["description"] == "HTTP Extracted Parameter [age] (HTML Tags Submodule)":
                    if e.data["original_value"] == "456":
                        if "id" in e.data["additional_params"].keys():
                            found_htmltags_a = True

                if e.data["description"] == "HTTP Extracted Parameter [size] (HTML Tags Submodule)":
                    if e.data["original_value"] == "m":
                        if "fit" in e.data["additional_params"].keys():
                            found_htmltags_img = True

        assert found_jquery_get, "Did not extract Jquery GET parameters"
        assert found_jquery_post, "Did not extract Jquery POST parameters"
        assert found_form_get, "Did not extract Form GET parameters"
        assert found_form_post, "Did not extract Form POST parameters"
        assert found_form_generic, "Did not extract Form (Generic) parameters"
        assert found_jquery_get_original_value, "Did not extract Jquery GET parameter original_value"
        assert found_jquery_post_original_value, "Did not extract Jquery POST parameter original_value"
        assert found_form_get_original_value, "Did not extract Form GET parameter original_value"
        assert found_form_post_original_value, "Did not extract Form POST parameter original_value"
        assert found_form_generic_original_value, "Did not extract Form (Generic) parameter original_value"
        assert found_htmltags_a, "Did not extract parameter(s) from a-tag"
        assert found_htmltags_img, "Did not extract parameter(s) from img-tag"


class TestExcavateParameterExtraction_getparam(ModuleTestBase):

    targets = ["http://127.0.0.1:8888/"]

    # hunt is added as parameter extraction is only activated by one or more modules that consume WEB_PARAMETER
    modules_overrides = ["httpx", "excavate", "hunt"]
    getparam_extract_html = """
<html><a href="/?hack=1">ping</a></html>
    """

    async def setup_after_prep(self, module_test):
        respond_args = {"response_data": self.getparam_extract_html, "headers": {"Content-Type": "text/html"}}
        module_test.set_expect_requests(respond_args=respond_args)

    def check(self, module_test, events):

        excavate_getparam_extraction = False
        for e in events:
            if e.type == "WEB_PARAMETER":

                if "HTTP Extracted Parameter [hack] (HTML Tags Submodule)" in e.data["description"]:
                    excavate_getparam_extraction = True
        assert excavate_getparam_extraction, "Excavate failed to extract web parameter"


class TestExcavateParameterExtraction_json(ModuleTestBase):
    targets = ["http://127.0.0.1:8888/"]
    modules_overrides = ["httpx", "excavate", "paramminer_getparams"]
    config_overrides = {"modules": {"paramminer_getparams": {"wordlist": tempwordlist([]), "recycle_words": True}}}
    getparam_extract_json = """
    {
  "obscureParameter": 1,
  "common": 1
}
    """

    async def setup_after_prep(self, module_test):
        respond_args = {"response_data": self.getparam_extract_json, "headers": {"Content-Type": "application/json"}}
        module_test.set_expect_requests(respond_args=respond_args)

    def check(self, module_test, events):
        excavate_json_extraction = False
        for e in events:
            if e.type == "WEB_PARAMETER":
                if (
                    "HTTP Extracted Parameter (speculative from json content) [obscureParameter]"
                    in e.data["description"]
                ):
                    excavate_json_extraction = True
        assert excavate_json_extraction, "Excavate failed to extract json parameter"


class TestExcavateParameterExtraction_xml(ModuleTestBase):
    targets = ["http://127.0.0.1:8888/"]
    modules_overrides = ["httpx", "excavate", "paramminer_getparams"]
    config_overrides = {"modules": {"paramminer_getparams": {"wordlist": tempwordlist([]), "recycle_words": True}}}
    getparam_extract_xml = """
    <data>
     <obscureParameter>1</obscureParameter>
         <common>1</common>
     </data>
    """

    async def setup_after_prep(self, module_test):
        respond_args = {"response_data": self.getparam_extract_xml, "headers": {"Content-Type": "application/xml"}}
        module_test.set_expect_requests(respond_args=respond_args)

    def check(self, module_test, events):
        excavate_xml_extraction = False
        for e in events:
            if e.type == "WEB_PARAMETER":
                if (
                    "HTTP Extracted Parameter (speculative from xml content) [obscureParameter]"
                    in e.data["description"]
                ):
                    excavate_xml_extraction = True
        assert excavate_xml_extraction, "Excavate failed to extract xml parameter"


class excavateTestRule(ExcavateRule):
    yara_rules = {
        "SearchForText": 'rule SearchForText { meta: description = "Contains the text AAAABBBBCCCC" strings: $text = "AAAABBBBCCCC" condition: $text }',
        "SearchForText2": 'rule SearchForText2 { meta: description = "Contains the text DDDDEEEEFFFF" strings: $text2 = "DDDDEEEEFFFF" condition: $text2 }',
    }


class TestExcavateYara(TestExcavate):

    targets = ["http://127.0.0.1:8888/"]
    yara_test_html = """
    <html>
<head>
</head>
<body>
<p>AAAABBBBCCCC</p>
<p>filler</p>
<p>DDDDEEEEFFFF</p>
</body>
</html>
"""

    async def setup_before_prep(self, module_test):

        self.modules_overrides = ["excavate", "httpx"]
        module_test.httpserver.expect_request("/").respond_with_data(self.yara_test_html)

    async def setup_after_prep(self, module_test):

        excavate_module = module_test.scan.modules["excavate"]
        excavateruleinstance = excavateTestRule(excavate_module)
        excavate_module.add_yara_rule(
            "SearchForText",
            'rule SearchForText { meta: description = "Contains the text AAAABBBBCCCC" strings: $text = "AAAABBBBCCCC" condition: $text }',
            excavateruleinstance,
        )
        excavate_module.add_yara_rule(
            "SearchForText2",
            'rule SearchForText2 { meta: description = "Contains the text DDDDEEEEFFFF" strings: $text2 = "DDDDEEEEFFFF" condition: $text2 }',
            excavateruleinstance,
        )
        excavate_module.yara_rules = yara.compile(source="\n".join(excavate_module.yara_rules_dict.values()))

    def check(self, module_test, events):
        found_yara_string_1 = False
        found_yara_string_2 = False
        for e in events:

            if e.type == "FINDING":
                if e.data["description"] == "HTTP response (body) Contains the text AAAABBBBCCCC":
                    found_yara_string_1 = True
                if e.data["description"] == "HTTP response (body) Contains the text DDDDEEEEFFFF":
                    found_yara_string_2 = True

        assert found_yara_string_1, "Did not extract Match YARA rule (1)"
        assert found_yara_string_2, "Did not extract Match YARA rule (2)"


class TestExcavateYaraCustom(TestExcavateYara):

    rule_file = [
        'rule SearchForText { meta: description = "Contains the text AAAABBBBCCCC" strings: $text = "AAAABBBBCCCC" condition: $text }',
        'rule SearchForText2 { meta: description = "Contains the text DDDDEEEEFFFF" strings: $text2 = "DDDDEEEEFFFF" condition: $text2 }',
    ]
    f = tempwordlist(rule_file)
    config_overrides = {"modules": {"excavate": {"custom_yara_rules": f}}}


class TestExcavateSpiderDedupe(ModuleTestBase):
    class DummyModule(BaseModule):
        watched_events = ["URL_UNVERIFIED"]
        _name = "dummy_module"

        events_seen = []

        async def handle_event(self, event):
            await self.helpers.sleep(0.5)
            self.events_seen.append(event.data)
            new_event = self.scan.make_event(event.data, "URL_UNVERIFIED", self.scan.root_event)
            if new_event is not None:
                await self.emit_event(new_event)

    dummy_text = "<a href='/spider'>spider</a>"
    modules_overrides = ["excavate", "httpx"]
    targets = ["http://127.0.0.1:8888/"]

    async def setup_after_prep(self, module_test):
        self.dummy_module = self.DummyModule(module_test.scan)
        module_test.scan.modules["dummy_module"] = self.dummy_module
        module_test.httpserver.expect_request("/").respond_with_data(self.dummy_text)
        module_test.httpserver.expect_request("/spider").respond_with_data("hi")

    def check(self, module_test, events):

        found_url_unverified_spider_max = False
        found_url_unverified_dummy = False
        found_url_event = False

        assert sorted(self.dummy_module.events_seen) == ["http://127.0.0.1:8888/", "http://127.0.0.1:8888/spider"]

        for e in events:
            if e.type == "URL_UNVERIFIED":
                if e.data == "http://127.0.0.1:8888/spider":
                    if str(e.module) == "excavate" and "spider-danger" in e.tags and "spider-max" in e.tags:
                        found_url_unverified_spider_max = True
                    if (
                        str(e.module) == "dummy_module"
                        and "spider-danger" not in e.tags
                        and not "spider-max" in e.tags
                    ):
                        found_url_unverified_dummy = True
            if e.type == "URL" and e.data == "http://127.0.0.1:8888/spider":
                found_url_event = True

        assert found_url_unverified_spider_max, "Excavate failed to find /spider link"
        assert found_url_unverified_dummy, "Dummy module did not correctly re-emit"
        assert found_url_event, "URL was not emitted from non-spider-max URL_UNVERIFIED"


class TestExcavateParameterExtraction_targeturl(ModuleTestBase):
    targets = ["http://127.0.0.1:8888/?foo=1"]
    modules_overrides = ["httpx", "excavate", "hunt"]
    config_overrides = {
        "url_querystring_remove": False,
        "url_querystring_collapse": False,
        "interactsh_disable": True,
        "modules": {
            "excavate": {
                "retain_querystring": True,
            }
        },
    }

    async def setup_after_prep(self, module_test):
        expect_args = {"method": "GET", "uri": "/", "query_string": "foo=1"}
        respond_args = {
            "response_data": "<html>alive</html>",
            "status": 200,
        }
        module_test.set_expect_requests(expect_args=expect_args, respond_args=respond_args)

    def check(self, module_test, events):
        web_parameter_emit = False
        for e in events:
            if e.type == "WEB_PARAMETER" and "HTTP Extracted Parameter [foo] (Target URL)" in e.data["description"]:
                web_parameter_emit = True

        assert web_parameter_emit


class TestExcavate_retain_querystring(ModuleTestBase):
    targets = ["http://127.0.0.1:8888/?foo=1"]
    modules_overrides = ["httpx", "excavate", "hunt"]
    config_overrides = {
        "url_querystring_remove": False,
        "url_querystring_collapse": False,
        "interactsh_disable": True,
        "web_spider_depth": 4,
        "web_spider_distance": 4,
        "modules": {
            "excavate": {
                "retain_querystring": True,
            }
        },
    }

    async def setup_after_prep(self, module_test):
        expect_args = {"method": "GET", "uri": "/", "query_string": "foo=1"}
        respond_args = {
            "response_data": "<html>alive</html>",
            "headers": {"Set-Cookie": "a=b"},
            "status": 200,
        }
        module_test.set_expect_requests(expect_args=expect_args, respond_args=respond_args)

    def check(self, module_test, events):
        web_parameter_emit = False
        for e in events:
            if e.type == "WEB_PARAMETER" and "foo" in e.data["url"]:
                web_parameter_emit = True

        assert web_parameter_emit


class TestExcavate_retain_querystring_not(TestExcavate_retain_querystring):

    config_overrides = {
        "url_querystring_remove": False,
        "url_querystring_collapse": False,
        "interactsh_disable": True,
        "web_spider_depth": 4,
        "web_spider_distance": 4,
        "modules": {
            "excavate": {
                "retain_querystring": True,
            }
        },
    }

    def check(self, module_test, events):
        web_parameter_emit = False
        for e in events:
            if e.type == "WEB_PARAMETER" and "foo" not in e.data["url"]:
                web_parameter_emit = True

        assert web_parameter_emit


class TestExcavate_webparameter_outofscope(ModuleTestBase):

    html_body = "<html><a class=button href='https://socialmediasite.com/send?text=foo'><a class=button href='https://outofscope.com/send?text=foo'></html>"

    targets = ["http://127.0.0.1:8888", "socialmediasite.com"]
    modules_overrides = ["httpx", "excavate", "hunt"]
    config_overrides = {"interactsh_disable": True}

    async def setup_after_prep(self, module_test):
        expect_args = {"method": "GET", "uri": "/"}
        respond_args = {
            "response_data": self.html_body,
            "status": 200,
        }
        module_test.set_expect_requests(expect_args=expect_args, respond_args=respond_args)

    def check(self, module_test, events):
        web_parameter_differentsite = False
        web_parameter_outofscope = False

        for e in events:
            if e.type == "WEB_PARAMETER" and "in-scope" in e.tags and e.host == "socialmediasite.com":
                web_parameter_differentsite = True

            if e.type == "WEB_PARAMETER" and e.host == "outofscope.com":
                web_parameter_outofscope = True

        assert web_parameter_differentsite, "WEB_PARAMETER was not emitted"
        assert not web_parameter_outofscope, "Out of scope domain was emitted"


class TestExcavateHeaders(ModuleTestBase):

    targets = ["http://127.0.0.1:8888/"]
    modules_overrides = ["excavate", "httpx", "hunt"]
    config_overrides = {"web": {"spider_distance": 1, "spider_depth": 1}}

    async def setup_before_prep(self, module_test):

        module_test.httpserver.expect_request("/").respond_with_data(
            "<html><p>test</p></html>",
            status=200,
            headers={
                "Set-Cookie": [
                    "COOKIE1=aaaa; Secure; HttpOnly",
                    "COOKIE2=bbbb; Secure; HttpOnly; SameSite=None",
                ]
            },
        )

    def check(self, module_test, events):

        found_first_cookie = False
        found_second_cookie = False

        for e in events:
            if e.type == "WEB_PARAMETER":
                if e.data["name"] == "COOKIE1":
                    found_first_cookie = True
                if e.data["name"] == "COOKIE2":
                    found_second_cookie = True

        assert found_first_cookie == True
        assert found_second_cookie == True


<<<<<<< HEAD
class TestExcavateHeaders_blacklist(ModuleTestBase):

    targets = ["http://127.0.0.1:8888/"]
    modules_overrides = ["excavate", "httpx"]
    config_overrides = {"web": {"spider_distance": 1, "spider_depth": 1}}

    async def setup_before_prep(self, module_test):

        module_test.httpserver.expect_request("/").respond_with_data(
            "<html><p>test</p></html>",
            status=200,
            headers={
                "Set-Cookie": [
                    "COOKIE1=aaaa; Secure; HttpOnly",
                    "TS0113CC91=bbbb; Secure; HttpOnly; SameSite=None",
                    "PHPSESSID=cccc; Secure; HttpOnly; SameSite=None",
                ]
            },
        )

    def check(self, module_test, events):

        found_first_cookie = False
        found_second_cookie = False
        found_third_cookie = False

        for e in events:
            if e.type == "WEB_PARAMETER":
                if e.data["name"] == "COOKIE1":
                    found_first_cookie = True
                if e.data["name"] == "PHPSESSID":
                    found_second_cookie = True
                if e.data["name"] == "TS0113CC91":
                    found_third_cookie = True

        assert found_first_cookie == True
        assert found_second_cookie == False
        assert found_third_cookie == False
=======
class TestExcavateRAWTEXT(ModuleTestBase):
    targets = ["http://127.0.0.1:8888/", "test.notreal"]
    modules_overrides = ["excavate", "httpx", "filedownload", "unstructured"]
    config_overrides = {"scope": {"report_distance": 1}, "web": {"spider_distance": 2, "spider_depth": 2}}

    pdf_data = r"""%PDF-1.3
%���� ReportLab Generated PDF document http://www.reportlab.com
1 0 obj
<<
/F1 2 0 R
>>
endobj
2 0 obj
<<
/BaseFont /Helvetica /Encoding /WinAnsiEncoding /Name /F1 /Subtype /Type1 /Type /Font
>>
endobj
3 0 obj
<<
/Contents 7 0 R /MediaBox [ 0 0 595.2756 841.8898 ] /Parent 6 0 R /Resources <<
/Font 1 0 R /ProcSet [ /PDF /Text /ImageB /ImageC /ImageI ]
>> /Rotate 0 /Trans <<

>> 
  /Type /Page
>>
endobj
4 0 obj
<<
/PageMode /UseNone /Pages 6 0 R /Type /Catalog
>>
endobj
5 0 obj
<<
/Author (anonymous) /CreationDate (D:20240807182842+00'00') /Creator (ReportLab PDF Library - www.reportlab.com) /Keywords () /ModDate (D:20240807182842+00'00') /Producer (ReportLab PDF Library - www.reportlab.com) 
  /Subject (unspecified) /Title (untitled) /Trapped /False
>>
endobj
6 0 obj
<<
/Count 1 /Kids [ 3 0 R ] /Type /Pages
>>
endobj
7 0 obj
<<
/Filter [ /ASCII85Decode /FlateDecode ] /Length 742
>>
stream
Gas2F;0/Hc'SYHA/+V9II1V!>b>-epMEjN4$Udfu3WXha!?H`crq_UNGP5IS$'WT'SF]Hm/eEhd_JY>@!1knV$j`L/E!kN:0EQJ+FF:uKph>GV#ju48hu\;DS#c\h,:/udaV^[@;X>;"'ep>>)(B?I-n?2pLTEZKb$BFgKRF(b#Pc?SYeqN_Q<+X%64E)"g-fPCbq][OcNlQLW_hs%Z%g83]3b]0V$sluS:l]fd*^-UdD=#bCpInTen.cfe189iIh6\.p.U0GF:oK9b'->\lOqObp&ppaGMoCcp"4SVDq!<>6ZV]FD>,rrdc't<[N2!Ai12-2<OHlF74n#8(/WCG7Tai2$(/r@ULUNdEZ3Op<HV;A-c0GnY'M+s]&p&%@CgEr<@Bc.Uf<HojGCuBU=*pA.;2`iCVN!R2W:7h`/$bDaRRVeOY>bU`S*gNOt?NS4WgtN@KuL)HOb>`9L>S$_ert"UNW*,("+*>]m)4`k"8SUOCpM7`cEe!(7?`JV*GMajff(^atd&EX#qdMBmI'Q(YYb&m.O>0MYJ4XfJH@("`jPF^W5.*84$HY?2JY[WU48,IqkD_]b:_615)BA3RM*]q4>2Gf_1aMGFGu.Zt]!p5h;`XYO/FCmQ4/3ZX09kH$X+QI/JJh`lb\dBu:d$%Ld1=H=-UbKXP_&26H00T.?":f@40#m]NM5JYq@VFSk+#OR+sc4eX`Oq]N([T/;kQ>>WZOJNWnM"#msq:#?Km~>endstream
endobj
xref
0 8
0000000000 65535 f 
0000000073 00000 n 
0000000104 00000 n 
0000000211 00000 n 
0000000414 00000 n 
0000000482 00000 n 
0000000778 00000 n 
0000000837 00000 n 
trailer
<<
/ID 
[<3c7340500fa2fe72523c5e6f07511599><3c7340500fa2fe72523c5e6f07511599>]
% ReportLab generated PDF document -- digest (http://www.reportlab.com)

/Info 5 0 R
/Root 4 0 R
/Size 8
>>
startxref
1669
%%EOF"""
    unstructured_response = """This is an email example@blacklanternsecurity.notreal

An example JWT eyJhbGciOiJIUzI1NiIsInR5cCI6IkpXVCJ9.eyJzdWIiOiIxMjM0NTY3ODkwIiwibmFtZSI6IkpvaG4gRG9lIiwiaWF0IjoxNTE2MjM5MDIyfQ.SflKxwRJSMeKKF2QT4fwpMeJf36POk6yJV_adQssw5c

A serialized DOTNET object AAEAAAD/////AQAAAAAAAAAMAgAAAFJTeXN0ZW0uQ29sbGVjdGlvbnMuR2VuZXJpYy5MaXN0YDFbW1N5c3RlbS5TdHJpbmddXSwgU3lzdGVtLCBWZXJzaW9uPTQuMC4wLjAsIEN1bHR1cmU9bmV1dHJhbCwgUHVibGljS2V5VG9rZW49YjAzZjVmN2YxMWQ1MGFlMwEAAAAIQ29tcGFyZXIQSXRlbUNvdW50AQMAAAAJAwAAAAlTeXN0ZW0uU3RyaW5nW10FAAAACQIAAAAJBAAAAAkFAAAACRcAAAAJCgAAAAkLAAAACQwAAAAJDQAAAAkOAAAACQ8AAAAJEAAAAAkRAAAACRIAAAAJEwAAAA==

A full url https://www.test.notreal/about

A href <a href='/donot_detect.js'>Click me</a>"""

    async def setup_after_prep(self, module_test):
        module_test.set_expect_requests(
            dict(uri="/"),
            dict(response_data='<a href="/Test_PDF"/>'),
        )
        module_test.set_expect_requests(
            dict(uri="/Test_PDF"),
            dict(response_data=self.pdf_data, headers={"Content-Type": "application/pdf"}),
        )

    def check(self, module_test, events):
        filesystem_events = [e for e in events if e.type == "FILESYSTEM"]
        assert 1 == len(filesystem_events), filesystem_events
        filesystem_event = filesystem_events[0]
        file = Path(filesystem_event.data["path"])
        assert file.is_file(), "Destination file doesn't exist"
        assert open(file).read() == self.pdf_data, f"File at {file} does not contain the correct content"
        raw_text_events = [e for e in events if e.type == "RAW_TEXT"]
        assert 1 == len(raw_text_events), "Failed to emit RAW_TEXT event"
        assert (
            raw_text_events[0].data == self.unstructured_response
        ), f"Text extracted from PDF is incorrect, got {raw_text_events[0].data}"
        email_events = [e for e in events if e.type == "EMAIL_ADDRESS"]
        assert 1 == len(email_events), "Failed to emit EMAIL_ADDRESS event"
        assert (
            email_events[0].data == "example@blacklanternsecurity.notreal"
        ), f"Email extracted from unstructured text is incorrect, got {email_events[0].data}"
        finding_events = [e for e in events if e.type == "FINDING"]
        assert 2 == len(finding_events), "Failed to emit FINDING events"
        assert any(
            e.type == "FINDING"
            and "JWT" in e.data["description"]
            and e.data["url"] == "http://127.0.0.1:8888/Test_PDF"
            and e.data["host"] == "127.0.0.1"
            and e.data["path"].endswith("http-127-0-0-1-8888-test-pdf.pdf")
            and str(e.host) == "127.0.0.1"
            for e in finding_events
        ), f"Failed to emit JWT event got {finding_events}"
        assert any(
            e.type == "FINDING"
            and "DOTNET" in e.data["description"]
            and e.data["url"] == "http://127.0.0.1:8888/Test_PDF"
            and e.data["host"] == "127.0.0.1"
            and e.data["path"].endswith("http-127-0-0-1-8888-test-pdf.pdf")
            and str(e.host) == "127.0.0.1"
            for e in finding_events
        ), f"Failed to emit serialized event got {finding_events}"
        assert finding_events[0].data["path"] == str(file), "File path not included in finding event"
        url_events = [e.data for e in events if e.type == "URL_UNVERIFIED"]
        assert (
            "https://www.test.notreal/about" in url_events
        ), f"URL extracted from unstructured text is incorrect, got {url_events}"
        assert (
            "/donot_detect.js" not in url_events
        ), f"URL extracted from unstructured text is incorrect, got {url_events}"
>>>>>>> b7c1ecde
<|MERGE_RESOLUTION|>--- conflicted
+++ resolved
@@ -462,21 +462,14 @@
         <p>Use the form below to submit a GET request:</p>
         <form action="/search" method="get">
             <label for="searchQuery">Search Query:</label>
-            <input type="text" id="searchQuery" name="q1" value="flowers"><br><br>
+            <input type="text" id="searchQuery" name="q" value="flowers"><br><br>
             <input type="submit" value="Search">
         </form>
         <h1>Simple POST Form</h1>
         <p>Use the form below to submit a POST request:</p>
         <form action="/search" method="post">
             <label for="searchQuery">Search Query:</label>
-            <input type="text" id="searchQuery" name="q2" value="boats"><br><br>
-            <input type="submit" value="Search">
-        </form>
-        <h1>Simple Generic Form</h1>
-        <p>Use the form below to submit a request:</p>
-        <form action="/search">
-            <label for="searchQuery">Search Query:</label>
-            <input type="text" id="searchQuery" name="q3" value="candles"><br><br>
+            <input type="text" id="searchQuery" name="q" value="boats"><br><br>
             <input type="submit" value="Search">
         </form>
         <p>Links</p>
@@ -495,19 +488,15 @@
         found_jquery_post = False
         found_form_get = False
         found_form_post = False
-        found_form_generic = False
         found_jquery_get_original_value = False
         found_jquery_post_original_value = False
         found_form_get_original_value = False
         found_form_post_original_value = False
-        found_form_generic_original_value = False
         found_htmltags_a = False
         found_htmltags_img = False
 
         for e in events:
-
             if e.type == "WEB_PARAMETER":
-
                 if e.data["description"] == "HTTP Extracted Parameter [jqueryget] (GET jquery Submodule)":
                     found_jquery_get = True
                     if e.data["original_value"] == "value1":
@@ -518,20 +507,15 @@
                     if e.data["original_value"] == "value2":
                         found_jquery_post_original_value = True
 
-                if e.data["description"] == "HTTP Extracted Parameter [q1] (GET Form Submodule)":
+                if e.data["description"] == "HTTP Extracted Parameter [q] (GET Form Submodule)":
                     found_form_get = True
                     if e.data["original_value"] == "flowers":
                         found_form_get_original_value = True
 
-                if e.data["description"] == "HTTP Extracted Parameter [q2] (POST Form Submodule)":
+                if e.data["description"] == "HTTP Extracted Parameter [q] (POST Form Submodule)":
                     found_form_post = True
                     if e.data["original_value"] == "boats":
                         found_form_post_original_value = True
-
-                if e.data["description"] == "HTTP Extracted Parameter [q3] (Generic Form Submodule)":
-                    found_form_generic = True
-                    if e.data["original_value"] == "candles":
-                        found_form_generic_original_value = True
 
                 if e.data["description"] == "HTTP Extracted Parameter [age] (HTML Tags Submodule)":
                     if e.data["original_value"] == "456":
@@ -547,12 +531,10 @@
         assert found_jquery_post, "Did not extract Jquery POST parameters"
         assert found_form_get, "Did not extract Form GET parameters"
         assert found_form_post, "Did not extract Form POST parameters"
-        assert found_form_generic, "Did not extract Form (Generic) parameters"
         assert found_jquery_get_original_value, "Did not extract Jquery GET parameter original_value"
         assert found_jquery_post_original_value, "Did not extract Jquery POST parameter original_value"
         assert found_form_get_original_value, "Did not extract Form GET parameter original_value"
         assert found_form_post_original_value, "Did not extract Form POST parameter original_value"
-        assert found_form_generic_original_value, "Did not extract Form (Generic) parameter original_value"
         assert found_htmltags_a, "Did not extract parameter(s) from a-tag"
         assert found_htmltags_img, "Did not extract parameter(s) from img-tag"
 
@@ -910,46 +892,6 @@
         assert found_second_cookie == True
 
 
-<<<<<<< HEAD
-class TestExcavateHeaders_blacklist(ModuleTestBase):
-
-    targets = ["http://127.0.0.1:8888/"]
-    modules_overrides = ["excavate", "httpx"]
-    config_overrides = {"web": {"spider_distance": 1, "spider_depth": 1}}
-
-    async def setup_before_prep(self, module_test):
-
-        module_test.httpserver.expect_request("/").respond_with_data(
-            "<html><p>test</p></html>",
-            status=200,
-            headers={
-                "Set-Cookie": [
-                    "COOKIE1=aaaa; Secure; HttpOnly",
-                    "TS0113CC91=bbbb; Secure; HttpOnly; SameSite=None",
-                    "PHPSESSID=cccc; Secure; HttpOnly; SameSite=None",
-                ]
-            },
-        )
-
-    def check(self, module_test, events):
-
-        found_first_cookie = False
-        found_second_cookie = False
-        found_third_cookie = False
-
-        for e in events:
-            if e.type == "WEB_PARAMETER":
-                if e.data["name"] == "COOKIE1":
-                    found_first_cookie = True
-                if e.data["name"] == "PHPSESSID":
-                    found_second_cookie = True
-                if e.data["name"] == "TS0113CC91":
-                    found_third_cookie = True
-
-        assert found_first_cookie == True
-        assert found_second_cookie == False
-        assert found_third_cookie == False
-=======
 class TestExcavateRAWTEXT(ModuleTestBase):
     targets = ["http://127.0.0.1:8888/", "test.notreal"]
     modules_overrides = ["excavate", "httpx", "filedownload", "unstructured"]
@@ -1088,4 +1030,949 @@
         assert (
             "/donot_detect.js" not in url_events
         ), f"URL extracted from unstructured text is incorrect, got {url_events}"
->>>>>>> b7c1ecde
+
+
+from bbot.modules.base import BaseModule
+from .base import ModuleTestBase, tempwordlist
+from bbot.modules.internal.excavate import ExcavateRule
+
+import yara
+
+
+class TestExcavate(ModuleTestBase):
+    targets = ["http://127.0.0.1:8888/", "test.notreal", "http://127.0.0.1:8888/subdir/links.html"]
+    modules_overrides = ["excavate", "httpx"]
+    config_overrides = {"web": {"spider_distance": 1, "spider_depth": 1}}
+
+    async def setup_before_prep(self, module_test):
+
+        response_data = """
+        ftp://ftp.test.notreal
+        \\nhttps://www1.test.notreal
+        \\x3dhttps://www2.test.notreal
+        %0ahttps://www3.test.notreal
+        \\u000ahttps://www4.test.notreal
+        \nwww5.test.notreal
+        \\x3dwww6.test.notreal
+        %0awww7.test.notreal
+        \\u000awww8.test.notreal
+        # these ones shouldn't get emitted because they're .js (url_extension_httpx_only)
+        <a href="/a_relative.js">
+        <link href="/link_relative.js">
+        # these ones should
+        <a href="/a_relative.txt">
+        <link href="/link_relative.txt">
+        """
+        expect_args = {"method": "GET", "uri": "/"}
+        respond_args = {"response_data": response_data}
+        module_test.set_expect_requests(expect_args=expect_args, respond_args=respond_args)
+
+        # verify relatives path a-tag parsing is working correctly
+
+        expect_args = {"method": "GET", "uri": "/subdir/links.html"}
+        respond_args = {"response_data": "<a href='../relative.html'/><a href='/2/depth2.html'/>"}
+        module_test.set_expect_requests(expect_args=expect_args, respond_args=respond_args)
+
+        expect_args = {"method": "GET", "uri": "/relative.html"}
+        respond_args = {"response_data": "<a href='/distance2.html'/>"}
+        module_test.set_expect_requests(expect_args=expect_args, respond_args=respond_args)
+
+        module_test.httpserver.no_handler_status_code = 404
+
+    def check(self, module_test, events):
+        event_data = [e.data for e in events]
+        assert "https://www1.test.notreal/" in event_data
+        assert "https://www2.test.notreal/" in event_data
+        assert "https://www3.test.notreal/" in event_data
+        assert "https://www4.test.notreal/" in event_data
+        assert "www1.test.notreal" in event_data
+        assert "www2.test.notreal" in event_data
+        assert "www3.test.notreal" in event_data
+        assert "www4.test.notreal" in event_data
+        assert "www5.test.notreal" in event_data
+        assert "www6.test.notreal" in event_data
+        assert "www7.test.notreal" in event_data
+        assert "www8.test.notreal" in event_data
+        assert not "http://127.0.0.1:8888/a_relative.js" in event_data
+        assert not "http://127.0.0.1:8888/link_relative.js" in event_data
+        assert "http://127.0.0.1:8888/a_relative.txt" in event_data
+        assert "http://127.0.0.1:8888/link_relative.txt" in event_data
+
+        assert "nhttps://www1.test.notreal/" not in event_data
+        assert "x3dhttps://www2.test.notreal/" not in event_data
+        assert "a2https://www3.test.notreal/" not in event_data
+        assert "uac20https://www4.test.notreal/" not in event_data
+
+        assert any(
+            e.type == "FINDING" and e.data.get("description", "") == "Non-HTTP URI: ftp://ftp.test.notreal"
+            for e in events
+        )
+        assert any(
+            e.type == "PROTOCOL"
+            and e.data.get("protocol", "") == "FTP"
+            and e.data.get("host", "") == "ftp.test.notreal"
+            for e in events
+        )
+
+        assert any(
+            e.type == "URL_UNVERIFIED"
+            and e.data == "http://127.0.0.1:8888/relative.html"
+            and "spider-max" not in e.tags
+            for e in events
+        )
+
+        assert any(
+            e.type == "URL_UNVERIFIED" and e.data == "http://127.0.0.1:8888/2/depth2.html" and "spider-max" in e.tags
+            for e in events
+        )
+
+        assert any(
+            e.type == "URL_UNVERIFIED" and e.data == "http://127.0.0.1:8888/distance2.html" and "spider-max" in e.tags
+            for e in events
+        )
+
+
+class TestExcavate2(TestExcavate):
+    targets = ["http://127.0.0.1:8888/", "test.notreal", "http://127.0.0.1:8888/subdir/"]
+
+    async def setup_before_prep(self, module_test):
+        # root relative
+        expect_args = {"method": "GET", "uri": "/rootrelative.html"}
+        respond_args = {"response_data": "alive"}
+        module_test.set_expect_requests(expect_args=expect_args, respond_args=respond_args)
+
+        # page relative
+        expect_args = {"method": "GET", "uri": "/subdir/pagerelative.html"}
+        respond_args = {"response_data": "alive"}
+        module_test.set_expect_requests(expect_args=expect_args, respond_args=respond_args)
+
+        expect_args = {"method": "GET", "uri": "/subdir/"}
+        respond_args = {
+            "response_data": """
+                <a href='/rootrelative.html'>root relative</a>
+                <a href='pagerelative1.html'>page relative 1</a>
+                <a href='./pagerelative2.html'>page relative 2</a>
+                """
+        }
+        module_test.set_expect_requests(expect_args=expect_args, respond_args=respond_args)
+
+        module_test.httpserver.no_handler_status_code = 404
+
+    def check(self, module_test, events):
+        root_relative_detection = False
+        page_relative_detection_1 = False
+        page_relative_detection_1 = False
+        root_page_confusion_1 = False
+        root_page_confusion_2 = False
+
+        for e in events:
+            if e.type == "URL_UNVERIFIED":
+                # these cases represent the desired behavior for parsing relative links
+                if e.data == "http://127.0.0.1:8888/rootrelative.html":
+                    root_relative_detection = True
+                if e.data == "http://127.0.0.1:8888/subdir/pagerelative1.html":
+                    page_relative_detection_1 = True
+                if e.data == "http://127.0.0.1:8888/subdir/pagerelative2.html":
+                    page_relative_detection_2 = True
+
+                # these cases indicates that excavate parsed the relative links incorrectly
+                if e.data == "http://127.0.0.1:8888/pagerelative.html":
+                    root_page_confusion_1 = True
+                if e.data == "http://127.0.0.1:8888/subdir/rootrelative.html":
+                    root_page_confusion_2 = True
+
+        assert root_relative_detection, "Failed to properly excavate root-relative URL"
+        assert page_relative_detection_1, "Failed to properly excavate page-relative URL"
+        assert page_relative_detection_2, "Failed to properly excavate page-relative URL"
+        assert not root_page_confusion_1, "Incorrectly detected page-relative URL"
+        assert not root_page_confusion_2, "Incorrectly detected root-relative URL"
+
+
+class TestExcavateRedirect(TestExcavate):
+    targets = ["http://127.0.0.1:8888/", "http://127.0.0.1:8888/relative/", "http://127.0.0.1:8888/nonhttpredirect/"]
+    config_overrides = {"scope": {"report_distance": 1}}
+
+    async def setup_before_prep(self, module_test):
+        # absolute redirect
+        module_test.httpserver.expect_request("/").respond_with_data(
+            "", status=302, headers={"Location": "https://www.test.notreal/yep"}
+        )
+        module_test.httpserver.expect_request("/relative/").respond_with_data(
+            "", status=302, headers={"Location": "./owa/"}
+        )
+        module_test.httpserver.expect_request("/relative/owa/").respond_with_data(
+            "ftp://127.0.0.1:2121\nsmb://127.0.0.1\nssh://127.0.0.2"
+        )
+        module_test.httpserver.expect_request("/nonhttpredirect/").respond_with_data(
+            "", status=302, headers={"Location": "awb://127.0.0.1:7777"}
+        )
+        module_test.httpserver.no_handler_status_code = 404
+
+    def check(self, module_test, events):
+
+        assert 1 == len(
+            [
+                e
+                for e in events
+                if e.type == "URL_UNVERIFIED" and e.data == "https://www.test.notreal/yep" and e.scope_distance == 1
+            ]
+        )
+        assert 1 == len([e for e in events if e.type == "URL" and e.data == "http://127.0.0.1:8888/relative/owa/"])
+        assert 1 == len(
+            [
+                e
+                for e in events
+                if e.type == "FINDING" and e.data["description"] == "Non-HTTP URI: awb://127.0.0.1:7777"
+            ]
+        )
+        assert 1 == len(
+            [
+                e
+                for e in events
+                if e.type == "PROTOCOL" and e.data["protocol"] == "AWB" and e.data.get("port", 0) == 7777
+            ]
+        )
+        assert 1 == len(
+            [
+                e
+                for e in events
+                if e.type == "FINDING" and e.data["description"] == "Non-HTTP URI: ftp://127.0.0.1:2121"
+            ]
+        )
+        assert 1 == len(
+            [
+                e
+                for e in events
+                if e.type == "PROTOCOL" and e.data["protocol"] == "FTP" and e.data.get("port", 0) == 2121
+            ]
+        )
+        assert 1 == len(
+            [e for e in events if e.type == "FINDING" and e.data["description"] == "Non-HTTP URI: smb://127.0.0.1"]
+        )
+        assert 1 == len(
+            [e for e in events if e.type == "PROTOCOL" and e.data["protocol"] == "SMB" and not "port" in e.data]
+        )
+        assert 0 == len([e for e in events if e.type == "FINDING" and "ssh://127.0.0.1" in e.data["description"]])
+        assert 0 == len([e for e in events if e.type == "PROTOCOL" and e.data["protocol"] == "SSH"])
+
+
+class TestExcavateQuerystringRemoveTrue(TestExcavate):
+    targets = ["http://127.0.0.1:8888/"]
+    config_overrides = {"url_querystring_remove": True, "url_querystring_collapse": True}
+    lots_of_params = """
+    <a href="http://127.0.0.1:8888/endpoint?foo=1"/>
+    <a href="http://127.0.0.1:8888/endpoint?foo=2"/>
+    <a href="http://127.0.0.1:8888/endpoint?foo=3"/>
+    <a href="http://127.0.0.1:8888/endpoint?foo=4"/>
+    <a href="http://127.0.0.1:8888/endpoint?foo=5"/>
+    <a href="http://127.0.0.1:8888/endpoint?foo=6"/>
+    <a href="http://127.0.0.1:8888/endpoint?foo=7"/>
+    <a href="http://127.0.0.1:8888/endpoint?foo=8"/>
+    <a href="http://127.0.0.1:8888/endpoint?foo=9"/>
+    <a href="http://127.0.0.1:8888/endpoint?foo=10"/>
+    """
+
+    async def setup_before_prep(self, module_test):
+        module_test.httpserver.expect_request("/").respond_with_data(self.lots_of_params)
+
+    def check(self, module_test, events):
+        assert len([e for e in events if e.type == "URL_UNVERIFIED"]) == 2
+        assert (
+            len([e for e in events if e.type == "URL_UNVERIFIED" and e.data == "http://127.0.0.1:8888/endpoint"]) == 1
+        )
+
+
+class TestExcavateQuerystringRemoveFalse(TestExcavateQuerystringRemoveTrue):
+    config_overrides = {"url_querystring_remove": False, "url_querystring_collapse": True}
+
+    def check(self, module_test, events):
+        assert (
+            len(
+                [
+                    e
+                    for e in events
+                    if e.type == "URL_UNVERIFIED" and e.data.startswith("http://127.0.0.1:8888/endpoint?")
+                ]
+            )
+            == 1
+        )
+
+
+class TestExcavateQuerystringCollapseFalse(TestExcavateQuerystringRemoveTrue):
+    config_overrides = {"url_querystring_remove": False, "url_querystring_collapse": False}
+
+    def check(self, module_test, events):
+        assert (
+            len(
+                [
+                    e
+                    for e in events
+                    if e.type == "URL_UNVERIFIED" and e.data.startswith("http://127.0.0.1:8888/endpoint?")
+                ]
+            )
+            == 10
+        )
+
+
+class TestExcavateMaxLinksPerPage(TestExcavate):
+    targets = ["http://127.0.0.1:8888/"]
+    config_overrides = {"web": {"spider_links_per_page": 10, "spider_distance": 1}}
+
+    lots_of_links = """
+    <a href="http://127.0.0.1:8888/1"/>
+    <a href="http://127.0.0.1:8888/2"/>
+    <a href="http://127.0.0.1:8888/3"/>
+    <a href="http://127.0.0.1:8888/4"/>
+    <a href="http://127.0.0.1:8888/5"/>
+    <a href="http://127.0.0.1:8888/6"/>
+    <a href="http://127.0.0.1:8888/7"/>
+    <a href="http://127.0.0.1:8888/8"/>
+    <a href="http://127.0.0.1:8888/9"/>
+    <a href="http://127.0.0.1:8888/10"/>
+    <a href="http://127.0.0.1:8888/11"/>
+    <a href="http://127.0.0.1:8888/12"/>
+    <a href="http://127.0.0.1:8888/13"/>
+    <a href="http://127.0.0.1:8888/14"/>
+    <a href="http://127.0.0.1:8888/15"/>
+    <a href="http://127.0.0.1:8888/16"/>
+    <a href="http://127.0.0.1:8888/17"/>
+    <a href="http://127.0.0.1:8888/18"/>
+    <a href="http://127.0.0.1:8888/19"/>
+    <a href="http://127.0.0.1:8888/20"/>
+    <a href="http://127.0.0.1:8888/21"/>
+    <a href="http://127.0.0.1:8888/22"/>
+    <a href="http://127.0.0.1:8888/23"/>
+    <a href="http://127.0.0.1:8888/24"/>
+    <a href="http://127.0.0.1:8888/25"/>
+    """
+
+    async def setup_before_prep(self, module_test):
+        module_test.httpserver.expect_request("/").respond_with_data(self.lots_of_links)
+
+    def check(self, module_test, events):
+        url_unverified_events = [e for e in events if e.type == "URL_UNVERIFIED"]
+        # base URL + 25 links = 26
+        assert len(url_unverified_events) == 26
+        url_data = [e.data for e in url_unverified_events if "spider-max" not in e.tags and "spider-danger" in e.tags]
+        assert len(url_data) >= 10 and len(url_data) <= 12
+        url_events = [e for e in events if e.type == "URL"]
+        assert len(url_events) == 11
+
+
+class TestExcavateCSP(TestExcavate):
+
+    csp_test_header = "default-src 'self'; script-src asdf.test.notreal; object-src 'none';"
+
+    async def setup_before_prep(self, module_test):
+        expect_args = {"method": "GET", "uri": "/"}
+        respond_args = {"headers": {"Content-Security-Policy": self.csp_test_header}}
+        module_test.set_expect_requests(expect_args=expect_args, respond_args=respond_args)
+
+    def check(self, module_test, events):
+        assert any(e.data == "asdf.test.notreal" for e in events)
+
+
+class TestExcavateURL(TestExcavate):
+    async def setup_before_prep(self, module_test):
+        module_test.httpserver.expect_request("/").respond_with_data(
+            "SomeSMooshedDATAhttps://asdffoo.test.notreal/some/path"
+        )
+
+    def check(self, module_test, events):
+        assert any(e.data == "asdffoo.test.notreal" for e in events)
+        assert any(e.data == "https://asdffoo.test.notreal/some/path" for e in events)
+
+
+class TestExcavateURL_IP(TestExcavate):
+
+    targets = ["http://127.0.0.1:8888/", "127.0.0.2"]
+
+    async def setup_before_prep(self, module_test):
+        module_test.httpserver.expect_request("/").respond_with_data("SomeSMooshedDATAhttps://127.0.0.2/some/path")
+
+    def check(self, module_test, events):
+        assert any(e.data == "127.0.0.2" for e in events)
+        assert any(e.data == "https://127.0.0.2/some/path" for e in events)
+
+
+class TestExcavateSerializationNegative(TestExcavate):
+    async def setup_before_prep(self, module_test):
+        module_test.httpserver.expect_request("/").respond_with_data(
+            "<html><p>llsdtVVFlJxhcGGYTo2PMGTRNFVKZxeKTVbhyosM3Sm/5apoY1/yUmN6HVcn+Xt798SPzgXQlZMttsqp1U1iJFmFO2aCGL/v3tmm/fs7itYsoNnJCelWvm9P4ic1nlKTBOpMjT5B5NmriZwTAzZ5ASjCKcmN8Vh=</p></html>"
+        )
+
+    def check(self, module_test, events):
+        assert not any(e.type == "FINDING" for e in events), "Found Results without word boundary"
+
+
+class TestExcavateSerializationPositive(TestExcavate):
+    async def setup_before_prep(self, module_test):
+        module_test.httpserver.expect_request("/").respond_with_data(
+            """<html>
+<h1>.NET</h1>
+<p>AAEAAAD/////AQAAAAAAAAAMAgAAAFJTeXN0ZW0uQ29sbGVjdGlvbnMuR2VuZXJpYy5MaXN0YDFbW1N5c3RlbS5TdHJpbmddXSwgU3lzdGVtLCBWZXJzaW9uPTQuMC4wLjAsIEN1bHR1cmU9bmV1dHJhbCwgUHVibGljS2V5VG9rZW49YjAzZjVmN2YxMWQ1MGFlMwEAAAAIQ29tcGFyZXIQSXRlbUNvdW50AQMAAAAJAwAAAAlTeXN0ZW0uU3RyaW5nW10FAAAACQIAAAAJBAAAAAkFAAAACRcAAAAJCgAAAAkLAAAACQwAAAAJDQAAAAkOAAAACQ8AAAAJEAAAAAkRAAAACRIAAAAJEwAAAA==</p>
+<h1>Java</h1>
+<p>rO0ABXQADUhlbGxvLCB3b3JsZCE=</p>
+<h1>PHP (string)</h1>
+<p>czoyNDoiSGVsbG8sIHdvcmxkISBNb3JlIHRleHQuIjs=</p>
+<h1>PHP (array)</h1>
+<p>YTo0OntpOjA7aToxO2k6MTtzOjE0OiJzZWNvbmQgZWxlbWVudCI7aToyO2k6MztpOjM7czoxODoiTW9yZSB0ZXh0IGluIGFycmF5Ijt9</p>
+<h1>PHP (object)</h1>
+<p>TzoxMjoiU2FtcGxlT2JqZWN0IjoyOntzOjg6InByb3BlcnR5IjtzOjEzOiJJbml0aWFsIHZhbHVlIjtzOjE2OiJhZGRpdGlvbmFsU3RyaW5nIjtzOjIxOiJFeHRyYSB0ZXh0IGluIG9iamVjdC4iO30=</p>
+<h1>Compression</h1>
+<p>H4sIAAAAAAAA/yu2MjS2UvJIzcnJ11Eozy/KSVFUsgYAZN5upRUAAAA=</p>
+</html>
+"""
+        )
+
+    def check(self, module_test, events):
+        for serialize_type in ["Java", "DOTNET", "PHP_Array", "PHP_String", "PHP_Object", "Possible_Compressed"]:
+            assert any(
+                e.type == "FINDING" and serialize_type in e.data["description"] for e in events
+            ), f"Did not find {serialize_type} Serialized Object"
+
+
+class TestExcavateNonHttpScheme(TestExcavate):
+
+    targets = ["http://127.0.0.1:8888/", "test.notreal"]
+
+    non_http_scheme_html = """
+
+    <html>
+    <head>
+    </head>
+    <body>
+    <p>hxxp://test.notreal</p>
+    <p>ftp://test.notreal</p>
+    <p>nonsense://test.notreal</p>
+    </body>
+    </html>
+    """
+
+    async def setup_before_prep(self, module_test):
+        module_test.httpserver.expect_request("/").respond_with_data(self.non_http_scheme_html)
+
+    def check(self, module_test, events):
+
+        found_hxxp_url = False
+        found_ftp_url = False
+        found_nonsense_url = False
+
+        for e in events:
+            if e.type == "FINDING":
+                if e.data["description"] == "Non-HTTP URI: hxxp://test.notreal":
+                    found_hxxp_url = True
+                if e.data["description"] == "Non-HTTP URI: ftp://test.notreal":
+                    found_ftp_url = True
+                if "nonsense" in e.data["description"]:
+                    found_nonsense_url = True
+        assert found_hxxp_url
+        assert found_ftp_url
+        assert not found_nonsense_url
+
+
+class TestExcavateParameterExtraction(TestExcavate):
+    # hunt is added as parameter extraction is only activated by one or more modules that consume WEB_PARAMETER
+    modules_overrides = ["excavate", "httpx", "hunt"]
+    targets = ["http://127.0.0.1:8888/"]
+    parameter_extraction_html = """
+    <html>
+    <head>
+        <title>Get extract</title>
+        <script>
+            $.get("/test", {jqueryget: "value1"});
+            $.post("/test", {jquerypost: "value2"});
+        </script>
+    </head>
+    <body>
+    <body>
+        <h1>Simple GET Form</h1>
+        <p>Use the form below to submit a GET request:</p>
+        <form action="/search" method="get">
+            <label for="searchQuery">Search Query:</label>
+            <input type="text" id="searchQuery" name="q1" value="flowers"><br><br>
+            <input type="submit" value="Search">
+        </form>
+        <h1>Simple POST Form</h1>
+        <p>Use the form below to submit a POST request:</p>
+        <form action="/search" method="post">
+            <label for="searchQuery">Search Query:</label>
+            <input type="text" id="searchQuery" name="q2" value="boats"><br><br>
+            <input type="submit" value="Search">
+        </form>
+        <h1>Simple Generic Form</h1>
+        <p>Use the form below to submit a request:</p>
+        <form action="/search">
+            <label for="searchQuery">Search Query:</label>
+            <input type="text" id="searchQuery" name="q3" value="candles"><br><br>
+            <input type="submit" value="Search">
+        </form>
+        <p>Links</p>
+        <a href="/validPath?id=123&age=456">href</a>
+        <img src="http://127.0.0.1:8888/validPath?size=m&fit=slim">img</a>
+    </body>
+    </body>
+    </html>
+    """
+
+    async def setup_before_prep(self, module_test):
+        module_test.httpserver.expect_request("/").respond_with_data(self.parameter_extraction_html)
+
+    def check(self, module_test, events):
+        found_jquery_get = False
+        found_jquery_post = False
+        found_form_get = False
+        found_form_post = False
+        found_form_generic = False
+        found_jquery_get_original_value = False
+        found_jquery_post_original_value = False
+        found_form_get_original_value = False
+        found_form_post_original_value = False
+        found_form_generic_original_value = False
+        found_htmltags_a = False
+        found_htmltags_img = False
+
+        for e in events:
+
+            if e.type == "WEB_PARAMETER":
+
+                if e.data["description"] == "HTTP Extracted Parameter [jqueryget] (GET jquery Submodule)":
+                    found_jquery_get = True
+                    if e.data["original_value"] == "value1":
+                        found_jquery_get_original_value = True
+
+                if e.data["description"] == "HTTP Extracted Parameter [jquerypost] (POST jquery Submodule)":
+                    found_jquery_post = True
+                    if e.data["original_value"] == "value2":
+                        found_jquery_post_original_value = True
+
+                if e.data["description"] == "HTTP Extracted Parameter [q1] (GET Form Submodule)":
+                    found_form_get = True
+                    if e.data["original_value"] == "flowers":
+                        found_form_get_original_value = True
+
+                if e.data["description"] == "HTTP Extracted Parameter [q2] (POST Form Submodule)":
+                    found_form_post = True
+                    if e.data["original_value"] == "boats":
+                        found_form_post_original_value = True
+
+                if e.data["description"] == "HTTP Extracted Parameter [q3] (Generic Form Submodule)":
+                    found_form_generic = True
+                    if e.data["original_value"] == "candles":
+                        found_form_generic_original_value = True
+
+                if e.data["description"] == "HTTP Extracted Parameter [age] (HTML Tags Submodule)":
+                    if e.data["original_value"] == "456":
+                        if "id" in e.data["additional_params"].keys():
+                            found_htmltags_a = True
+
+                if e.data["description"] == "HTTP Extracted Parameter [size] (HTML Tags Submodule)":
+                    if e.data["original_value"] == "m":
+                        if "fit" in e.data["additional_params"].keys():
+                            found_htmltags_img = True
+
+        assert found_jquery_get, "Did not extract Jquery GET parameters"
+        assert found_jquery_post, "Did not extract Jquery POST parameters"
+        assert found_form_get, "Did not extract Form GET parameters"
+        assert found_form_post, "Did not extract Form POST parameters"
+        assert found_form_generic, "Did not extract Form (Generic) parameters"
+        assert found_jquery_get_original_value, "Did not extract Jquery GET parameter original_value"
+        assert found_jquery_post_original_value, "Did not extract Jquery POST parameter original_value"
+        assert found_form_get_original_value, "Did not extract Form GET parameter original_value"
+        assert found_form_post_original_value, "Did not extract Form POST parameter original_value"
+        assert found_form_generic_original_value, "Did not extract Form (Generic) parameter original_value"
+        assert found_htmltags_a, "Did not extract parameter(s) from a-tag"
+        assert found_htmltags_img, "Did not extract parameter(s) from img-tag"
+
+
+class TestExcavateParameterExtraction_getparam(ModuleTestBase):
+
+    targets = ["http://127.0.0.1:8888/"]
+
+    # hunt is added as parameter extraction is only activated by one or more modules that consume WEB_PARAMETER
+    modules_overrides = ["httpx", "excavate", "hunt"]
+    getparam_extract_html = """
+<html><a href="/?hack=1">ping</a></html>
+    """
+
+    async def setup_after_prep(self, module_test):
+        respond_args = {"response_data": self.getparam_extract_html, "headers": {"Content-Type": "text/html"}}
+        module_test.set_expect_requests(respond_args=respond_args)
+
+    def check(self, module_test, events):
+
+        excavate_getparam_extraction = False
+        for e in events:
+            if e.type == "WEB_PARAMETER":
+
+                if "HTTP Extracted Parameter [hack] (HTML Tags Submodule)" in e.data["description"]:
+                    excavate_getparam_extraction = True
+        assert excavate_getparam_extraction, "Excavate failed to extract web parameter"
+
+
+class TestExcavateParameterExtraction_json(ModuleTestBase):
+    targets = ["http://127.0.0.1:8888/"]
+    modules_overrides = ["httpx", "excavate", "paramminer_getparams"]
+    config_overrides = {"modules": {"paramminer_getparams": {"wordlist": tempwordlist([]), "recycle_words": True}}}
+    getparam_extract_json = """
+    {
+  "obscureParameter": 1,
+  "common": 1
+}
+    """
+
+    async def setup_after_prep(self, module_test):
+        respond_args = {"response_data": self.getparam_extract_json, "headers": {"Content-Type": "application/json"}}
+        module_test.set_expect_requests(respond_args=respond_args)
+
+    def check(self, module_test, events):
+        excavate_json_extraction = False
+        for e in events:
+            if e.type == "WEB_PARAMETER":
+                if (
+                    "HTTP Extracted Parameter (speculative from json content) [obscureParameter]"
+                    in e.data["description"]
+                ):
+                    excavate_json_extraction = True
+        assert excavate_json_extraction, "Excavate failed to extract json parameter"
+
+
+class TestExcavateParameterExtraction_xml(ModuleTestBase):
+    targets = ["http://127.0.0.1:8888/"]
+    modules_overrides = ["httpx", "excavate", "paramminer_getparams"]
+    config_overrides = {"modules": {"paramminer_getparams": {"wordlist": tempwordlist([]), "recycle_words": True}}}
+    getparam_extract_xml = """
+    <data>
+     <obscureParameter>1</obscureParameter>
+         <common>1</common>
+     </data>
+    """
+
+    async def setup_after_prep(self, module_test):
+        respond_args = {"response_data": self.getparam_extract_xml, "headers": {"Content-Type": "application/xml"}}
+        module_test.set_expect_requests(respond_args=respond_args)
+
+    def check(self, module_test, events):
+        excavate_xml_extraction = False
+        for e in events:
+            if e.type == "WEB_PARAMETER":
+                if (
+                    "HTTP Extracted Parameter (speculative from xml content) [obscureParameter]"
+                    in e.data["description"]
+                ):
+                    excavate_xml_extraction = True
+        assert excavate_xml_extraction, "Excavate failed to extract xml parameter"
+
+
+class excavateTestRule(ExcavateRule):
+    yara_rules = {
+        "SearchForText": 'rule SearchForText { meta: description = "Contains the text AAAABBBBCCCC" strings: $text = "AAAABBBBCCCC" condition: $text }',
+        "SearchForText2": 'rule SearchForText2 { meta: description = "Contains the text DDDDEEEEFFFF" strings: $text2 = "DDDDEEEEFFFF" condition: $text2 }',
+    }
+
+
+class TestExcavateYara(TestExcavate):
+
+    targets = ["http://127.0.0.1:8888/"]
+    yara_test_html = """
+    <html>
+<head>
+</head>
+<body>
+<p>AAAABBBBCCCC</p>
+<p>filler</p>
+<p>DDDDEEEEFFFF</p>
+</body>
+</html>
+"""
+
+    async def setup_before_prep(self, module_test):
+
+        self.modules_overrides = ["excavate", "httpx"]
+        module_test.httpserver.expect_request("/").respond_with_data(self.yara_test_html)
+
+    async def setup_after_prep(self, module_test):
+
+        excavate_module = module_test.scan.modules["excavate"]
+        excavateruleinstance = excavateTestRule(excavate_module)
+        excavate_module.add_yara_rule(
+            "SearchForText",
+            'rule SearchForText { meta: description = "Contains the text AAAABBBBCCCC" strings: $text = "AAAABBBBCCCC" condition: $text }',
+            excavateruleinstance,
+        )
+        excavate_module.add_yara_rule(
+            "SearchForText2",
+            'rule SearchForText2 { meta: description = "Contains the text DDDDEEEEFFFF" strings: $text2 = "DDDDEEEEFFFF" condition: $text2 }',
+            excavateruleinstance,
+        )
+        excavate_module.yara_rules = yara.compile(source="\n".join(excavate_module.yara_rules_dict.values()))
+
+    def check(self, module_test, events):
+        found_yara_string_1 = False
+        found_yara_string_2 = False
+        for e in events:
+
+            if e.type == "FINDING":
+                if e.data["description"] == "HTTP response (body) Contains the text AAAABBBBCCCC":
+                    found_yara_string_1 = True
+                if e.data["description"] == "HTTP response (body) Contains the text DDDDEEEEFFFF":
+                    found_yara_string_2 = True
+
+        assert found_yara_string_1, "Did not extract Match YARA rule (1)"
+        assert found_yara_string_2, "Did not extract Match YARA rule (2)"
+
+
+class TestExcavateYaraCustom(TestExcavateYara):
+
+    rule_file = [
+        'rule SearchForText { meta: description = "Contains the text AAAABBBBCCCC" strings: $text = "AAAABBBBCCCC" condition: $text }',
+        'rule SearchForText2 { meta: description = "Contains the text DDDDEEEEFFFF" strings: $text2 = "DDDDEEEEFFFF" condition: $text2 }',
+    ]
+    f = tempwordlist(rule_file)
+    config_overrides = {"modules": {"excavate": {"custom_yara_rules": f}}}
+
+
+class TestExcavateSpiderDedupe(ModuleTestBase):
+    class DummyModule(BaseModule):
+        watched_events = ["URL_UNVERIFIED"]
+        _name = "dummy_module"
+
+        events_seen = []
+
+        async def handle_event(self, event):
+            await self.helpers.sleep(0.5)
+            self.events_seen.append(event.data)
+            new_event = self.scan.make_event(event.data, "URL_UNVERIFIED", self.scan.root_event)
+            if new_event is not None:
+                await self.emit_event(new_event)
+
+    dummy_text = "<a href='/spider'>spider</a>"
+    modules_overrides = ["excavate", "httpx"]
+    targets = ["http://127.0.0.1:8888/"]
+
+    async def setup_after_prep(self, module_test):
+        self.dummy_module = self.DummyModule(module_test.scan)
+        module_test.scan.modules["dummy_module"] = self.dummy_module
+        module_test.httpserver.expect_request("/").respond_with_data(self.dummy_text)
+        module_test.httpserver.expect_request("/spider").respond_with_data("hi")
+
+    def check(self, module_test, events):
+
+        found_url_unverified_spider_max = False
+        found_url_unverified_dummy = False
+        found_url_event = False
+
+        assert sorted(self.dummy_module.events_seen) == ["http://127.0.0.1:8888/", "http://127.0.0.1:8888/spider"]
+
+        for e in events:
+            if e.type == "URL_UNVERIFIED":
+                if e.data == "http://127.0.0.1:8888/spider":
+                    if str(e.module) == "excavate" and "spider-danger" in e.tags and "spider-max" in e.tags:
+                        found_url_unverified_spider_max = True
+                    if (
+                        str(e.module) == "dummy_module"
+                        and "spider-danger" not in e.tags
+                        and not "spider-max" in e.tags
+                    ):
+                        found_url_unverified_dummy = True
+            if e.type == "URL" and e.data == "http://127.0.0.1:8888/spider":
+                found_url_event = True
+
+        assert found_url_unverified_spider_max, "Excavate failed to find /spider link"
+        assert found_url_unverified_dummy, "Dummy module did not correctly re-emit"
+        assert found_url_event, "URL was not emitted from non-spider-max URL_UNVERIFIED"
+
+
+class TestExcavateParameterExtraction_targeturl(ModuleTestBase):
+    targets = ["http://127.0.0.1:8888/?foo=1"]
+    modules_overrides = ["httpx", "excavate", "hunt"]
+    config_overrides = {
+        "url_querystring_remove": False,
+        "url_querystring_collapse": False,
+        "interactsh_disable": True,
+        "modules": {
+            "excavate": {
+                "retain_querystring": True,
+            }
+        },
+    }
+
+    async def setup_after_prep(self, module_test):
+        expect_args = {"method": "GET", "uri": "/", "query_string": "foo=1"}
+        respond_args = {
+            "response_data": "<html>alive</html>",
+            "status": 200,
+        }
+        module_test.set_expect_requests(expect_args=expect_args, respond_args=respond_args)
+
+    def check(self, module_test, events):
+        web_parameter_emit = False
+        for e in events:
+            if e.type == "WEB_PARAMETER" and "HTTP Extracted Parameter [foo] (Target URL)" in e.data["description"]:
+                web_parameter_emit = True
+
+        assert web_parameter_emit
+
+
+class TestExcavate_retain_querystring(ModuleTestBase):
+    targets = ["http://127.0.0.1:8888/?foo=1"]
+    modules_overrides = ["httpx", "excavate", "hunt"]
+    config_overrides = {
+        "url_querystring_remove": False,
+        "url_querystring_collapse": False,
+        "interactsh_disable": True,
+        "web_spider_depth": 4,
+        "web_spider_distance": 4,
+        "modules": {
+            "excavate": {
+                "retain_querystring": True,
+            }
+        },
+    }
+
+    async def setup_after_prep(self, module_test):
+        expect_args = {"method": "GET", "uri": "/", "query_string": "foo=1"}
+        respond_args = {
+            "response_data": "<html>alive</html>",
+            "headers": {"Set-Cookie": "a=b"},
+            "status": 200,
+        }
+        module_test.set_expect_requests(expect_args=expect_args, respond_args=respond_args)
+
+    def check(self, module_test, events):
+        web_parameter_emit = False
+        for e in events:
+            if e.type == "WEB_PARAMETER" and "foo" in e.data["url"]:
+                web_parameter_emit = True
+
+        assert web_parameter_emit
+
+
+class TestExcavate_retain_querystring_not(TestExcavate_retain_querystring):
+
+    config_overrides = {
+        "url_querystring_remove": False,
+        "url_querystring_collapse": False,
+        "interactsh_disable": True,
+        "web_spider_depth": 4,
+        "web_spider_distance": 4,
+        "modules": {
+            "excavate": {
+                "retain_querystring": True,
+            }
+        },
+    }
+
+    def check(self, module_test, events):
+        web_parameter_emit = False
+        for e in events:
+            if e.type == "WEB_PARAMETER" and "foo" not in e.data["url"]:
+                web_parameter_emit = True
+
+        assert web_parameter_emit
+
+
+class TestExcavate_webparameter_outofscope(ModuleTestBase):
+
+    html_body = "<html><a class=button href='https://socialmediasite.com/send?text=foo'><a class=button href='https://outofscope.com/send?text=foo'></html>"
+
+    targets = ["http://127.0.0.1:8888", "socialmediasite.com"]
+    modules_overrides = ["httpx", "excavate", "hunt"]
+    config_overrides = {"interactsh_disable": True}
+
+    async def setup_after_prep(self, module_test):
+        expect_args = {"method": "GET", "uri": "/"}
+        respond_args = {
+            "response_data": self.html_body,
+            "status": 200,
+        }
+        module_test.set_expect_requests(expect_args=expect_args, respond_args=respond_args)
+
+    def check(self, module_test, events):
+        web_parameter_differentsite = False
+        web_parameter_outofscope = False
+
+        for e in events:
+            if e.type == "WEB_PARAMETER" and "in-scope" in e.tags and e.host == "socialmediasite.com":
+                web_parameter_differentsite = True
+
+            if e.type == "WEB_PARAMETER" and e.host == "outofscope.com":
+                web_parameter_outofscope = True
+
+        assert web_parameter_differentsite, "WEB_PARAMETER was not emitted"
+        assert not web_parameter_outofscope, "Out of scope domain was emitted"
+
+
+class TestExcavateHeaders(ModuleTestBase):
+
+    targets = ["http://127.0.0.1:8888/"]
+    modules_overrides = ["excavate", "httpx"]
+    config_overrides = {"web": {"spider_distance": 1, "spider_depth": 1}}
+
+    async def setup_before_prep(self, module_test):
+
+        module_test.httpserver.expect_request("/").respond_with_data(
+            "<html><p>test</p></html>",
+            status=200,
+            headers={
+                "Set-Cookie": [
+                    "COOKIE1=aaaa; Secure; HttpOnly",
+                    "COOKIE2=bbbb; Secure; HttpOnly; SameSite=None",
+                ]
+            },
+        )
+
+    def check(self, module_test, events):
+
+        found_first_cookie = False
+        found_second_cookie = False
+
+        for e in events:
+            if e.type == "WEB_PARAMETER":
+                if e.data["name"] == "COOKIE1":
+                    found_first_cookie = True
+                if e.data["name"] == "COOKIE2":
+                    found_second_cookie = True
+
+        assert found_first_cookie == True
+        assert found_second_cookie == True
+
+
+class TestExcavateHeaders_blacklist(ModuleTestBase):
+
+    targets = ["http://127.0.0.1:8888/"]
+    modules_overrides = ["excavate", "httpx", "hunt"]
+    config_overrides = {"web": {"spider_distance": 1, "spider_depth": 1}}
+
+    async def setup_before_prep(self, module_test):
+
+        module_test.httpserver.expect_request("/").respond_with_data(
+            "<html><p>test</p></html>",
+            status=200,
+            headers={
+                "Set-Cookie": [
+                    "COOKIE1=aaaa; Secure; HttpOnly",
+                    "TS0113CC91=bbbb; Secure; HttpOnly; SameSite=None",
+                    "PHPSESSID=cccc; Secure; HttpOnly; SameSite=None",
+                ]
+            },
+        )
+
+    def check(self, module_test, events):
+
+        found_first_cookie = False
+        found_second_cookie = False
+        found_third_cookie = False
+
+        for e in events:
+            if e.type == "WEB_PARAMETER":
+                if e.data["name"] == "COOKIE1":
+                    found_first_cookie = True
+                if e.data["name"] == "PHPSESSID":
+                    found_second_cookie = True
+                if e.data["name"] == "TS0113CC91":
+                    found_third_cookie = True
+
+        assert found_first_cookie == True
+        assert found_second_cookie == False
+        assert found_third_cookie == False