description: Enumerate subdomains via APIs, brute-force

flags:
  - subdomain-enum

output_modules:
<<<<<<< HEAD
  - subdomains

config_exclusive:
  custom_stdout:
    modules:
      stdout:
        format: text
        # only output DNS_NAMEs to the console
        event_types:
          - DNS_NAME
        # only show in-scope subdomains
        in_scope_only: True
        # display the raw subdomains, nothing else
        event_fields:
          - data
        # automatically dedupe
        accept_dups: False
=======
  - subdomains
>>>>>>> fdd4c6e8
<|MERGE_RESOLUTION|>--- conflicted
+++ resolved
@@ -4,24 +4,4 @@
   - subdomain-enum
 
 output_modules:
-<<<<<<< HEAD
-  - subdomains
-
-config_exclusive:
-  custom_stdout:
-    modules:
-      stdout:
-        format: text
-        # only output DNS_NAMEs to the console
-        event_types:
-          - DNS_NAME
-        # only show in-scope subdomains
-        in_scope_only: True
-        # display the raw subdomains, nothing else
-        event_fields:
-          - data
-        # automatically dedupe
-        accept_dups: False
-=======
-  - subdomains
->>>>>>> fdd4c6e8
+  - subdomains