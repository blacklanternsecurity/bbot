### BASIC OPTIONS ###

# BBOT working directory
home: ~/.bbot
# Rate-limit HTTP
web_requests_per_second: 100
# Interval for displaying status messages
status_frequency: 15
# HTTP proxy
http_proxy: 
# Web user-agent
user_agent: Mozilla/5.0 (Windows NT 10.0; Win64; x64) AppleWebKit/537.36 (KHTML, like Gecko) Chrome/119.0.0.0 Safari/537.36 Edg/119.0.2151.97
# Include the raw data of files (i.e. PDFs, web screenshots) as base64 in the event
file_blobs: false
# Include the raw data of directories (i.e. git repos) as tar.gz base64 in the event
folder_blobs: false

### SCOPE ###

scope:
  # Filter by scope distance which events are displayed in the output
  # 0 == show only in-scope events (affiliates are always shown)
  # 1 == show all events up to distance-1 (1 hop from target)
  report_distance: 0
  # How far out from the main scope to search
  # Do not change this setting unless you know what you're doing
  search_distance: 0

### DNS ###

dns:
  # Completely disable DNS resolution (careful if you have IP whitelists/blacklists, consider using minimal=true instead)
  disable: false
  # Speed up scan by not creating any new DNS events, and only resolving A and AAAA records
  minimal: false
  # How many instances of the dns module to run concurrently
  threads: 25
  # How many concurrent DNS resolvers to use when brute-forcing
  # (under the hood this is passed through directly to massdns -s)
  brute_threads: 1000
  # How far away from the main target to explore via DNS resolution (independent of scope.search_distance)
  # This is safe to change
  search_distance: 1
  # Limit how many DNS records can be followed in a row (stop malicious/runaway DNS records)
  runaway_limit: 5
  # DNS query timeout
  timeout: 5
  # How many times to retry DNS queries
  retries: 1
  # Completely disable BBOT's DNS wildcard detection
  wildcard_disable: False
  # Disable BBOT's DNS wildcard detection for select domains
  wildcard_ignore: []
  # How many sanity checks to make when verifying wildcard DNS
  # Increase this value if BBOT's wildcard detection isn't working
  wildcard_tests: 10
  # Skip DNS requests for a certain domain and rdtype after encountering this many timeouts or SERVFAILs
  # This helps prevent faulty DNS servers from hanging up the scan
  abort_threshold: 50
  # Don't show PTR records containing IP addresses
  filter_ptrs: true
  # Enable/disable debug messages for DNS queries
  debug: false
  # For performance reasons, always skip these DNS queries
  # Microsoft's DNS infrastructure is misconfigured so that certain queries to mail.protection.outlook.com always time out
  omit_queries:
    - SRV:mail.protection.outlook.com
    - CNAME:mail.protection.outlook.com
    - TXT:mail.protection.outlook.com

### WEB ###

web:
  # Set the maximum number of HTTP links that can be followed in a row (0 == no spidering allowed)
  spider_distance: 0
  # Set the maximum directory depth for the web spider
  spider_depth: 1
  # Set the maximum number of links that can be followed per page
  spider_links_per_page: 25

# Tool dependencies
deps:
  ffuf:
    version: "2.1.0"

### ADVANCED OPTIONS ###

module_paths: []

# Limit the number of scan manager workers
manager_tasks: 5

# Infer certain events from others, e.g. IPs from IP ranges, DNS_NAMEs from URLs, etc.
speculate: True
# Passively search event data for URLs, hostnames, emails, etc.
excavate: True
# Summarize activity at the end of a scan
aggregate: True
# DNS resolution
dnsresolve: True
# Cloud provider tagging
cloudcheck: True

# How to handle installation of module dependencies
# Choices are:
#  - abort_on_failure (default) - if a module dependency fails to install, abort the scan
#  - retry_failed - try again to install failed dependencies
#  - ignore_failed - run the scan regardless of what happens with dependency installation
#  - disable - completely disable BBOT's dependency system (you are responsible for installing tools, pip packages, etc.)
deps_behavior: abort_on_failure

# HTTP timeout (for Python requests; API calls, etc.)
http_timeout: 10
# HTTP timeout (for httpx)
httpx_timeout: 5
# Custom HTTP headers (e.g. cookies, etc.)
# in the format { "Header-Key": "header_value" }
# These are attached to all in-scope HTTP requests
# Note that some modules (e.g. github) may end up sending these to out-of-scope resources
http_headers: {}
# HTTP retries (for Python requests; API calls, etc.)
http_retries: 1
# HTTP retries (for httpx)
httpx_retries: 1
# Enable/disable debug messages for web requests/responses
http_debug: false
# Maximum number of HTTP redirects to follow
http_max_redirects: 5

# Whether to verify SSL certificates
ssl_verify: false
# How many scan results to keep before cleaning up the older ones
keep_scans: 20
# Completely ignore URLs with these extensions
url_extension_blacklist:
    # images
    - png
    - jpg
    - bmp
    - ico
    - jpeg
    - gif
    - svg
    - webp
    # web/fonts
    - css
    - woff
    - woff2
    - ttf
    - eot
    - sass
    - scss
    # audio
    - mp3
    - m4a
    - wav
    - flac
    # video
    - mp4
    - mkv
    - avi
    - wmv
    - mov
    - flv
    - webm
# Distribute URLs with these extensions only to httpx (these are omitted from output)
url_extension_httpx_only:
    - js
# Don't output these types of events (they are still distributed to modules)
omit_event_types:
    - HTTP_RESPONSE
    - RAW_TEXT
    - URL_UNVERIFIED
    - DNS_NAME_UNRESOLVED
    - FILESYSTEM
    # - IP_ADDRESS

# Custom interactsh server settings
interactsh_server: null
interactsh_token: null
<<<<<<< HEAD
interactsh_disable: false
=======
interactsh_disable: false

# For performance reasons, always skip these DNS queries
# Microsoft's DNS infrastructure is misconfigured so that certain queries to mail.protection.outlook.com always time out
dns_omit_queries:
  - SRV:mail.protection.outlook.com
  - CNAME:mail.protection.outlook.com
  - TXT:mail.protection.outlook.com

# temporary fix to boost scan performance
# TODO: remove this when https://github.com/blacklanternsecurity/bbot/issues/1252 is merged
target_dns_regex_disable: false
>>>>>>> 4e7fd05a
<|MERGE_RESOLUTION|>--- conflicted
+++ resolved
@@ -178,19 +178,8 @@
 # Custom interactsh server settings
 interactsh_server: null
 interactsh_token: null
-<<<<<<< HEAD
 interactsh_disable: false
-=======
-interactsh_disable: false
-
-# For performance reasons, always skip these DNS queries
-# Microsoft's DNS infrastructure is misconfigured so that certain queries to mail.protection.outlook.com always time out
-dns_omit_queries:
-  - SRV:mail.protection.outlook.com
-  - CNAME:mail.protection.outlook.com
-  - TXT:mail.protection.outlook.com
 
 # temporary fix to boost scan performance
 # TODO: remove this when https://github.com/blacklanternsecurity/bbot/issues/1252 is merged
-target_dns_regex_disable: false
->>>>>>> 4e7fd05a
+target_dns_regex_disable: false