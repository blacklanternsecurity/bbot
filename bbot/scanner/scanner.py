--- conflicted
+++ resolved
@@ -938,8 +938,6 @@
             self._dns_strings = dns_strings
         return self._dns_strings
 
-<<<<<<< HEAD
-=======
     def _generate_dns_regexes(self, pattern):
         """
         Generates a list of compiled DNS hostname regexes based on the provided pattern.
@@ -958,7 +956,6 @@
             dns_regexes.append(regex_pattern)
         return dns_regexes
 
->>>>>>> 20581cd5
     @property
     def dns_regexes(self):
         """
@@ -973,17 +970,8 @@
         """
         if self._target_dns_regex_disable:
             return []
-<<<<<<< HEAD
-        if self._dns_regexes is None:
-            dns_regexes = []
-            for t in self.dns_strings:
-                # dns_regexes.append(re.compile(r"((?:(?:[\w-]+)\.)+" + re.escape(t) + ")", re.I))
-                dns_regexes.append(re.compile(r"([a-z0-9-]+\.)+" + re.escape(t), re.I))
-            self._dns_regexes = dns_regexes
-=======
         if not self._dns_regexes:
             self._dns_regexes = self._generate_dns_regexes(r"((?:(?:[\w-]+)\.)+")
->>>>>>> 20581cd5
         return self._dns_regexes
 
     @property
