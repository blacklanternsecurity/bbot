--- conflicted
+++ resolved
@@ -129,12 +129,7 @@
         else:
             if not isinstance(preset, Preset):
                 raise ValidationError(f'Preset must be of type Preset, not "{type(preset).__name__}"')
-<<<<<<< HEAD
-        self.preset = preset.bake()
-        self.preset.scan = self
-=======
         self.preset = preset.bake(self)
->>>>>>> 4e7fd05a
 
         # scan name
         if preset.scan_name is None:
@@ -787,15 +782,10 @@
             None
         """
         self.status = "CLEANING_UP"
-<<<<<<< HEAD
-        # clean up dns engine
-        self.helpers.dns.cleanup()
-=======
         # shut down dns engine
         await self.helpers.dns.shutdown()
         # shut down web engine
         await self.helpers.web.shutdown()
->>>>>>> 4e7fd05a
         # clean up modules
         for mod in self.modules.values():
             await mod._cleanup()
@@ -925,10 +915,7 @@
         root_event.scope_distance = 0
         root_event.parent = root_event
         root_event.module = self._make_dummy_module(name="TARGET", _type="TARGET")
-<<<<<<< HEAD
-=======
         root_event.discovery_context = f"Scan {self.name} started at {root_event.timestamp}"
->>>>>>> 4e7fd05a
         return root_event
 
     @property
