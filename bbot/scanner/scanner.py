--- conflicted
+++ resolved
@@ -784,17 +784,10 @@
             None
         """
         self.status = "CLEANING_UP"
-<<<<<<< HEAD
         # clean up dns engine
         await self.helpers.dns.cleanup()
         # clean up web engine
         await self.helpers.web.cleanup()
-=======
-        # shut down dns engine
-        await self.helpers.dns.shutdown()
-        # shut down web engine
-        await self.helpers.web.shutdown()
->>>>>>> 4e7fd05a
         # clean up modules
         for mod in self.modules.values():
             await mod._cleanup()
