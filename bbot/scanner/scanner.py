import sys
import asyncio
import logging
import traceback
import contextlib
import regex as re
from pathlib import Path
from sys import exc_info
from datetime import datetime
from collections import OrderedDict

from bbot import __version__


from .preset import Preset
from .stats import ScanStats
from .dispatcher import Dispatcher
from bbot.core.event import make_event
from .manager import ScanIngress, ScanEgress
from bbot.core.helpers.misc import sha1, rand_string
from bbot.core.helpers.names_generator import random_name
from bbot.core.helpers.async_helpers import async_to_sync_gen
from bbot.errors import BBOTError, ScanError, ValidationError

log = logging.getLogger("bbot.scanner")


class Scanner:
    """A class representing a single BBOT scan

    Examples:
        Create scan with multiple targets:
        >>> my_scan = Scanner("evilcorp.com", "1.2.3.0/24", modules=["nmap", "sslcert", "httpx"])

        Create scan with custom config:
        >>> config = {"http_proxy": "http://127.0.0.1:8080", "modules": {"nmap": {"top_ports": 2000}}}
        >>> my_scan = Scanner("www.evilcorp.com", modules=["nmap", "httpx"], config=config)

        Start the scan, iterating over events as they're discovered (synchronous):
        >>> for event in my_scan.start():
        >>>     print(event)

        Start the scan, iterating over events as they're discovered (asynchronous):
        >>> async for event in my_scan.async_start():
        >>>     print(event)

        Start the scan without consuming events (synchronous):
        >>> my_scan.start_without_generator()

        Start the scan without consuming events (asynchronous):
        >>> await my_scan.async_start_without_generator()

    Attributes:
        status (str): Status of scan, representing its current state. It can take on the following string values, each of which is mapped to an integer code in `_status_codes`:
            ```markdown
            - "NOT_STARTED" (0): Initial status before the scan starts.
            - "STARTING" (1): Status when the scan is initializing.
            - "RUNNING" (2): Status when the scan is in progress.
            - "FINISHING" (3): Status when the scan is in the process of finalizing.
            - "CLEANING_UP" (4): Status when the scan is cleaning up resources.
            - "ABORTING" (5): Status when the scan is in the process of being aborted.
            - "ABORTED" (6): Status when the scan has been aborted.
            - "FAILED" (7): Status when the scan has encountered a failure.
            - "FINISHED" (8): Status when the scan has successfully completed.
            ```
        _status_code (int): The numerical representation of the current scan status, stored for internal use. It is mapped according to the values in `_status_codes`.
        target (Target): Target of scan (alias to `self.preset.target`).
        config (omegaconf.dictconfig.DictConfig): BBOT config (alias to `self.preset.config`).
        whitelist (Target): Scan whitelist (by default this is the same as `target`) (alias to `self.preset.whitelist`).
        blacklist (Target): Scan blacklist (this takes ultimate precedence) (alias to `self.preset.blacklist`).
        helpers (ConfigAwareHelper): Helper containing various reusable functions, regexes, etc. (alias to `self.preset.helpers`).
        output_dir (pathlib.Path): Output directory for scan (alias to `self.preset.output_dir`).
        name (str): Name of scan (alias to `self.preset.scan_name`).
        dispatcher (Dispatcher): Triggers certain events when the scan `status` changes.
        modules (dict): Holds all loaded modules in this format: `{"module_name": Module()}`.
        stats (ScanStats): Holds high-level scan statistics such as how many events have been produced and consumed by each module.
        home (pathlib.Path): Base output directory of the scan (default: `~/.bbot/scans/<scan_name>`).
        running (bool): Whether the scan is currently running.
        stopping (bool): Whether the scan is currently stopping.
        stopped (bool): Whether the scan is currently stopped.
        aborting (bool): Whether the scan is aborted or currently aborting.

    Notes:
        - The status is read-only once set to "ABORTING" until it transitions to "ABORTED."
        - Invalid statuses are logged but not applied.
        - Setting a status will trigger the `on_status` event in the dispatcher.
    """

    _status_codes = {
        "NOT_STARTED": 0,
        "STARTING": 1,
        "RUNNING": 2,
        "FINISHING": 3,
        "CLEANING_UP": 4,
        "ABORTING": 5,
        "ABORTED": 6,
        "FAILED": 7,
        "FINISHED": 8,
    }

    def __init__(
        self,
        *targets,
        scan_id=None,
        dispatcher=None,
        **kwargs,
    ):
        """
        Initializes the Scanner class.

        If a premade `preset` is specified, it will be used for the scan.
        Otherwise, `Scan` accepts the same arguments as `Preset`, which are passed through and used to create a new preset.

        Args:
            *targets (list[str], optional): Scan targets (passed through to `Preset`).
            preset (Preset, optional): Preset to use for the scan.
            scan_id (str, optional): Unique identifier for the scan. Auto-generates if None.
            dispatcher (Dispatcher, optional): Dispatcher object to use. Defaults to new Dispatcher.
            *kwargs (list[str], optional): Additional keyword arguments (passed through to `Preset`).
        """
        if scan_id is not None:
            self.id = str(id)
        else:
            self.id = f"SCAN:{sha1(rand_string(20)).hexdigest()}"

        preset = kwargs.pop("preset", None)
        kwargs["_log"] = True
        if preset is None:
            preset = Preset(*targets, **kwargs)
        else:
            if not isinstance(preset, Preset):
                raise ValidationError(f'Preset must be of type Preset, not "{type(preset).__name__}"')
        self.preset = preset.bake()
        self.preset.scan = self

        # scan name
        if preset.scan_name is None:
            tries = 0
            while 1:
                if tries > 5:
                    scan_name = f"{rand_string(4)}_{rand_string(4)}"
                    break
                scan_name = random_name()
                if self.preset.output_dir is not None:
                    home_path = Path(self.preset.output_dir).resolve() / scan_name
                else:
                    home_path = self.preset.bbot_home / "scans" / scan_name
                if not home_path.exists():
                    break
                tries += 1
        else:
            scan_name = str(preset.scan_name)
        self.name = scan_name

        # scan output dir
        if preset.output_dir is not None:
            self.home = Path(preset.output_dir).resolve() / self.name
        else:
            self.home = self.preset.bbot_home / "scans" / self.name

        self._status = "NOT_STARTED"
        self._status_code = 0

        self.max_workers = max(1, self.config.get("manager_tasks", 5))

        self.modules = OrderedDict({})
        self._modules_loaded = False
        self.dummy_modules = {}

        if dispatcher is None:
            self.dispatcher = Dispatcher()
        else:
            self.dispatcher = dispatcher
        self.dispatcher.set_scan(self)

        self.stats = ScanStats(self)

        # scope distance
        self.scope_search_distance = max(0, int(self.config.get("scope_search_distance", 0)))
        self.scope_report_distance = int(self.config.get("scope_report_distance", 1))

        # url file extensions
        self.url_extension_blacklist = set(e.lower() for e in self.config.get("url_extension_blacklist", []))
        self.url_extension_httpx_only = set(e.lower() for e in self.config.get("url_extension_httpx_only", []))

        # custom HTTP headers warning
        self.custom_http_headers = self.config.get("http_headers", {})
        if self.custom_http_headers:
            self.warning(
                "You have enabled custom HTTP headers. These will be attached to all in-scope requests and all requests made by httpx."
            )

        # how often to print scan status
        self.status_frequency = self.config.get("status_frequency", 15)

        self._prepped = False
        self._finished_init = False
        self._new_activity = False
        self._cleanedup = False

        self.__loop = None
        self._manager_worker_loop_tasks = []
        self.init_events_task = None
        self.ticker_task = None
        self.dispatcher_tasks = []

        self._stopping = False

        self._dns_regexes = None
        self.__log_handlers = None
        self._log_handler_backup = []

    async def _prep(self):
        """
        Creates the scan's output folder, loads its modules, and calls their .setup() methods.
        """

        self.helpers.mkdir(self.home)
        if not self._prepped:
            # save scan preset
            with open(self.home / "preset.yml", "w") as f:
                f.write(self.preset.to_yaml())

            # log scan overview
            start_msg = f"Scan with {len(self.preset.scan_modules):,} modules seeded with {len(self.target):,} targets"
            details = []
            if self.whitelist != self.target:
                details.append(f"{len(self.whitelist):,} in whitelist")
            if self.blacklist:
                details.append(f"{len(self.blacklist):,} in blacklist")
            if details:
                start_msg += f" ({', '.join(details)})"
            self.hugeinfo(start_msg)

            # load scan modules (this imports and instantiates them)
            # up to this point they were only preloaded
            await self.load_modules()

            # run each module's .setup() method
            succeeded, hard_failed, soft_failed = await self.setup_modules()

            # intercept modules get sewn together like human centipede
            self.intercept_modules = [m for m in self.modules.values() if m._intercept]
            for i, intercept_module in enumerate(self.intercept_modules[:-1]):
                next_intercept_module = self.intercept_modules[i + 1]
                self.debug(
                    f"Setting intercept module {intercept_module.name}.outgoing_event_queue to next intercept module {next_intercept_module.name}.incoming_event_queue"
                )
                intercept_module._outgoing_event_queue = next_intercept_module.incoming_event_queue

            # abort if there are no output modules
            num_output_modules = len([m for m in self.modules.values() if m._type == "output"])
            if num_output_modules < 1:
                raise ScanError("Failed to load output modules. Aborting.")
            # abort if any of the module .setup()s hard-failed (i.e. they errored or returned False)
            total_failed = len(hard_failed + soft_failed)
            if hard_failed:
                msg = f"Setup hard-failed for {len(hard_failed):,} modules ({','.join(hard_failed)})"
                self._fail_setup(msg)

            total_modules = total_failed + len(self.modules)
            success_msg = f"Setup succeeded for {len(self.modules):,}/{total_modules:,} modules."

            self.success(success_msg)
            self._prepped = True

    def start(self):
        for event in async_to_sync_gen(self.async_start()):
            yield event

    def start_without_generator(self):
        for event in async_to_sync_gen(self.async_start()):
            pass

    async def async_start_without_generator(self):
        async for event in self.async_start():
            pass

    async def async_start(self):
        """ """
        failed = True
        scan_start_time = datetime.now()
        try:
            await self._prep()

            self._start_log_handlers()
            self.trace(f'Ran BBOT {__version__} at {scan_start_time}, command: {" ".join(sys.argv)}')

            if not self.target:
                self.warning(f"No scan targets specified")

            # start status ticker
            self.ticker_task = asyncio.create_task(self._status_ticker(self.status_frequency))

            self.status = "STARTING"

            if not self.modules:
                self.error(f"No modules loaded")
                self.status = "FAILED"
                return
            else:
                self.hugesuccess(f"Starting scan {self.name}")

            await self.dispatcher.on_start(self)

            self.status = "RUNNING"
            self._start_modules()
            self.verbose(f"{len(self.modules):,} modules started")

            # distribute seed events
            self.init_events_task = asyncio.create_task(self.ingress_module.init_events(self.target.events))

            # main scan loop
            while 1:
                # abort if we're aborting
                if self.aborting:
                    self._drain_queues()
                    break

                # yield events as they come (async for event in scan.async_start())
                if "python" in self.modules:
                    events, finish = await self.modules["python"]._events_waiting(batch_size=-1)
                    for e in events:
                        yield e

                # break if initialization finished and the scan is no longer active
                if self._finished_init and self.modules_finished:
                    new_activity = await self.finish()
                    if not new_activity:
                        break

                await asyncio.sleep(0.1)

            failed = False

        except BaseException as e:
            exception_chain = self.helpers.get_exception_chain(e)
            if any(isinstance(exc, (KeyboardInterrupt, asyncio.CancelledError)) for exc in exception_chain):
                self.stop()
                failed = False
            else:
                try:
                    raise
                except ScanError as e:
                    self.error(f"{e}")

                except BBOTError as e:
                    self.critical(f"Error during scan: {e}")

                except Exception:
                    self.critical(f"Unexpected error during scan:\n{traceback.format_exc()}")

        finally:
            tasks = self._cancel_tasks()
            self.debug(f"Awaiting {len(tasks):,} tasks")
            for task in tasks:
                self.debug(f"Awaiting {task}")
                with contextlib.suppress(BaseException):
                    await task
            self.debug(f"Awaited {len(tasks):,} tasks")
            await self._report()
            await self._cleanup()

            log_fn = self.hugesuccess
            if self.status == "ABORTING":
                self.status = "ABORTED"
                log_fn = self.hugewarning
            elif failed:
                self.status = "FAILED"
                log_fn = self.critical
            else:
                self.status = "FINISHED"

            scan_run_time = datetime.now() - scan_start_time
            scan_run_time = self.helpers.human_timedelta(scan_run_time)
            log_fn(f"Scan {self.name} completed in {scan_run_time} with status {self.status}")

            await self.dispatcher.on_finish(self)

            self._stop_log_handlers()

    def _start_modules(self):
        self.verbose(f"Starting module worker loops")
        for module in self.modules.values():
            module.start()

    async def setup_modules(self, remove_failed=True):
        """Asynchronously initializes all loaded modules by invoking their `setup()` methods.

        Args:
            remove_failed (bool): Flag indicating whether to remove modules that fail setup.

        Returns:
            tuple:
                succeeded - List of modules that successfully set up.
                hard_failed - List of modules that encountered a hard failure during setup.
                soft_failed - List of modules that encountered a soft failure during setup.

        Raises:
            ScanError: If no output modules could be loaded.

        Notes:
            Hard-failed modules are set to an error state and removed if `remove_failed` is True.
            Soft-failed modules are not set to an error state but are also removed if `remove_failed` is True.
        """
        await self.load_modules()
        self.verbose(f"Setting up modules")
        succeeded = []
        hard_failed = []
        soft_failed = []

        async for task in self.helpers.as_completed([m._setup() for m in self.modules.values()]):
            module, status, msg = await task
            if status == True:
                self.debug(f"Setup succeeded for {module.name} ({msg})")
                succeeded.append(module.name)
            elif status == False:
                self.warning(f"Setup hard-failed for {module.name}: {msg}")
                self.modules[module.name].set_error_state()
                hard_failed.append(module.name)
            else:
                self.info(f"Setup soft-failed for {module.name}: {msg}")
                soft_failed.append(module.name)
            if (not status) and (module._intercept or remove_failed):
                # if a intercept module fails setup, we always remove it
                self.modules.pop(module.name)

        return succeeded, hard_failed, soft_failed

    async def load_modules(self):
        """Asynchronously import and instantiate all scan modules, including internal and output modules.

        This method is automatically invoked by `setup_modules()`. It performs several key tasks in the following sequence:

        1. Install dependencies for each module via `self.helpers.depsinstaller.install()`.
        2. Load scan modules and updates the `modules` dictionary.
        3. Load internal modules and updates the `modules` dictionary.
        4. Load output modules and updates the `modules` dictionary.
        5. Sorts modules based on their `_priority` attribute.

        If any modules fail to load or their dependencies fail to install, a ScanError will be raised (unless `self.force_start` is True).

        Attributes:
            succeeded, failed (tuple): A tuple containing lists of modules that succeeded or failed during the dependency installation.
            loaded_modules, loaded_internal_modules, loaded_output_modules (dict): Dictionaries of successfully loaded modules.
            failed, failed_internal, failed_output (list): Lists of module names that failed to load.

        Raises:
            ScanError: If any module dependencies fail to install or modules fail to load, and if `self.force_start` is False.

        Returns:
            None

        Note:
            After all modules are loaded, they are sorted by `_priority` and stored in the `modules` dictionary.
        """
        if not self._modules_loaded:
            if not self.preset.modules:
                self.warning(f"No modules to load")
                return

            if not self.preset.scan_modules:
                self.warning(f"No scan modules to load")

            # install module dependencies
            succeeded, failed = await self.helpers.depsinstaller.install(*self.preset.modules)
            if failed:
                msg = f"Failed to install dependencies for {len(failed):,} modules: {','.join(failed)}"
                self._fail_setup(msg)
            modules = sorted([m for m in self.preset.scan_modules if m in succeeded])
            output_modules = sorted([m for m in self.preset.output_modules if m in succeeded])
            internal_modules = sorted([m for m in self.preset.internal_modules if m in succeeded])

            # Load scan modules
            self.verbose(f"Loading {len(modules):,} scan modules: {','.join(modules)}")
            loaded_modules, failed = self._load_modules(modules)
            self.modules.update(loaded_modules)
            if len(failed) > 0:
                msg = f"Failed to load {len(failed):,} scan modules: {','.join(failed)}"
                self._fail_setup(msg)
            if loaded_modules:
                self.info(
                    f"Loaded {len(loaded_modules):,}/{len(self.preset.scan_modules):,} scan modules ({','.join(loaded_modules)})"
                )

            # Load internal modules
            self.verbose(f"Loading {len(internal_modules):,} internal modules: {','.join(internal_modules)}")
            loaded_internal_modules, failed_internal = self._load_modules(internal_modules)
            self.modules.update(loaded_internal_modules)
            if len(failed_internal) > 0:
                msg = f"Failed to load {len(loaded_internal_modules):,} internal modules: {','.join(loaded_internal_modules)}"
                self._fail_setup(msg)
            if loaded_internal_modules:
                self.info(
                    f"Loaded {len(loaded_internal_modules):,}/{len(self.preset.internal_modules):,} internal modules ({','.join(loaded_internal_modules)})"
                )

            # Load output modules
            self.verbose(f"Loading {len(output_modules):,} output modules: {','.join(output_modules)}")
            loaded_output_modules, failed_output = self._load_modules(output_modules)
            self.modules.update(loaded_output_modules)
            if len(failed_output) > 0:
                msg = f"Failed to load {len(failed_output):,} output modules: {','.join(failed_output)}"
                self._fail_setup(msg)
            if loaded_output_modules:
                self.info(
                    f"Loaded {len(loaded_output_modules):,}/{len(self.preset.output_modules):,} output modules, ({','.join(loaded_output_modules)})"
                )

            # builtin intercept modules
            self.ingress_module = ScanIngress(self)
            self.egress_module = ScanEgress(self)
            self.modules[self.ingress_module.name] = self.ingress_module
            self.modules[self.egress_module.name] = self.egress_module

            # sort modules by priority
            self.modules = OrderedDict(sorted(self.modules.items(), key=lambda x: getattr(x[-1], "priority", 3)))

            self._modules_loaded = True

    @property
    def modules_finished(self):
        finished_modules = [m.finished for m in self.modules.values()]
        return all(finished_modules)

    def kill_module(self, module_name, message=None):
        from signal import SIGINT

        module = self.modules[module_name]
        module.set_error_state(message=message, clear_outgoing_queue=True)
        for proc in module._proc_tracker:
            with contextlib.suppress(Exception):
                proc.send_signal(SIGINT)
        self.helpers.cancel_tasks_sync(module._tasks)

    @property
    def queued_event_types(self):
        event_types = {}
        queues = set()

        for module in self.modules.values():
            queues.add(module.incoming_event_queue)
            queues.add(module.outgoing_event_queue)

        for q in queues:
            for item in q._queue:
                try:
                    event, _ = item
                except ValueError:
                    event = item
                event_type = getattr(event, "type", None)
                if event_type is not None:
                    try:
                        event_types[event_type] += 1
                    except KeyError:
                        event_types[event_type] = 1

        return event_types

    def modules_status(self, _log=False):
        finished = True
        status = {"modules": {}}

        sorted_modules = []
        for module_name, module in self.modules.items():
            # if module_name.startswith("_"):
            #     continue
            sorted_modules.append(module)
            mod_status = module.status
            if mod_status["running"]:
                finished = False
            status["modules"][module_name] = mod_status

        # sort modules by name
        sorted_modules.sort(key=lambda m: m.name)

        status["finished"] = finished

        modules_errored = [m for m, s in status["modules"].items() if s["errored"]]

        max_mem_percent = 90
        mem_status = self.helpers.memory_status()
        # abort if we don't have the memory
        mem_percent = mem_status.percent
        if mem_percent > max_mem_percent:
            free_memory = mem_status.available
            free_memory_human = self.helpers.bytes_to_human(free_memory)
            self.warning(f"System memory is at {mem_percent:.1f}% ({free_memory_human} remaining)")

        if _log:
            modules_status = []
            for m, s in status["modules"].items():
                running = s["running"]
                incoming = s["events"]["incoming"]
                outgoing = s["events"]["outgoing"]
                tasks = s["tasks"]
                total = sum([incoming, outgoing, tasks])
                if running or total > 0:
                    modules_status.append((m, running, incoming, outgoing, tasks, total))
            modules_status.sort(key=lambda x: x[-1], reverse=True)

            if modules_status:
                modules_status_str = ", ".join([f"{m}({i:,}:{t:,}:{o:,})" for m, r, i, o, t, _ in modules_status])
                self.info(f"{self.name}: Modules running (incoming:processing:outgoing) {modules_status_str}")
            else:
                self.info(f"{self.name}: No modules running")
            event_type_summary = sorted(self.stats.events_emitted_by_type.items(), key=lambda x: x[-1], reverse=True)
            if event_type_summary:
                self.info(
                    f'{self.name}: Events produced so far: {", ".join([f"{k}: {v}" for k,v in event_type_summary])}'
                )
            else:
                self.info(f"{self.name}: No events produced yet")

            if modules_errored:
                self.verbose(
                    f'{self.name}: Modules errored: {len(modules_errored):,} ({", ".join([m for m in modules_errored])})'
                )

            queued_events_by_type = [(k, v) for k, v in self.queued_event_types.items() if v > 0]
            if queued_events_by_type:
                queued_events_by_type.sort(key=lambda x: x[-1], reverse=True)
                queued_events_by_type_str = ", ".join(f"{m}: {t:,}" for m, t in queued_events_by_type)
                num_queued_events = sum(v for k, v in queued_events_by_type)
                self.info(f"{self.name}: {num_queued_events:,} events in queue ({queued_events_by_type_str})")
            else:
                self.info(f"{self.name}: No events in queue")

            if self.log_level <= logging.DEBUG:
                # status debugging
                scan_active_status = []
                scan_active_status.append(f"scan._finished_init: {self._finished_init}")
                scan_active_status.append(f"scan.modules_finished: {self.modules_finished}")
                for m in sorted_modules:
                    running = m.running
                    scan_active_status.append(f"    {m}.finished: {m.finished}")
                    scan_active_status.append(f"        running: {running}")
                    if running:
                        scan_active_status.append(f"        tasks:")
                        for task in list(m._task_counter.tasks.values()):
                            scan_active_status.append(f"            - {task}:")
                    scan_active_status.append(f"        incoming_queue_size: {m.num_incoming_events}")
                    scan_active_status.append(f"        outgoing_queue_size: {m.outgoing_event_queue.qsize()}")
                for line in scan_active_status:
                    self.debug(line)

                # log module memory usage
                module_memory_usage = []
                for module in sorted_modules:
                    memory_usage = module.memory_usage
                    module_memory_usage.append((module.name, memory_usage))
                module_memory_usage.sort(key=lambda x: x[-1], reverse=True)
                self.debug(f"MODULE MEMORY USAGE:")
                for module_name, usage in module_memory_usage:
                    self.debug(f"    - {module_name}: {self.helpers.bytes_to_human(usage)}")

        status.update({"modules_errored": len(modules_errored)})

        return status

    def stop(self):
        """Stops the in-progress scan and performs necessary cleanup.

        This method sets the scan's status to "ABORTING," cancels any pending tasks, and drains event queues. It also kills child processes spawned during the scan.

        Returns:
            None
        """
        if not self._stopping:
            self._stopping = True
            self.status = "ABORTING"
            self.hugewarning("Aborting scan")
            self.trace()
            self._cancel_tasks()
            self._drain_queues()
            self.helpers.kill_children()
            self._drain_queues()
            self.helpers.kill_children()
            self.debug("Finished aborting scan")

    async def finish(self):
        """Finalizes the scan by invoking the `finished()` method on all active modules if new activity is detected.

        The method is idempotent and will return False if no new activity has been recorded since the last invocation.

        Returns:
            bool: True if new activity has been detected and the `finished()` method is invoked on all modules.
                  False if no new activity has been detected since the last invocation.

        Notes:
            This method alters the scan's status to "FINISHING" if new activity is detected.
        """
        # if new events were generated since last time we were here
        if self._new_activity:
            self._new_activity = False
            self.status = "FINISHING"
            # Trigger .finished() on every module and start over
            log.info("Finishing scan")
            for module in self.modules.values():
                finished_event = self.make_event(f"FINISHED", "FINISHED", dummy=True, tags={module.name})
                await module.queue_event(finished_event)
            self.verbose("Completed finish()")
            return True
        # Return False if no new events were generated since last time
        self.verbose("Completed final finish()")
        return False

    def _drain_queues(self):
        """Empties all the event queues for each loaded module and the manager's incoming event queue.

        This method iteratively empties both the incoming and outgoing event queues of each module, as well as the incoming event queue of the scan manager.

        Returns:
            None
        """
        self.debug("Draining queues")
        for module in self.modules.values():
            with contextlib.suppress(asyncio.queues.QueueEmpty):
                while 1:
                    if module.incoming_event_queue:
                        module.incoming_event_queue.get_nowait()
            with contextlib.suppress(asyncio.queues.QueueEmpty):
                while 1:
                    if module.outgoing_event_queue:
                        module.outgoing_event_queue.get_nowait()
        self.debug("Finished draining queues")

    def _cancel_tasks(self):
        """Cancels all asynchronous tasks and shuts down the process pool.

        This method collects all pending tasks from each module, the dispatcher,
        and the scan manager. After collecting these tasks, it cancels them synchronously
        using a helper function. Finally, it shuts down the process pool, canceling any
        pending futures.

        Returns:
            None
        """
        self.debug("Cancelling all scan tasks")
        tasks = []
        # module workers
        for m in self.modules.values():
            tasks += getattr(m, "_tasks", [])
        # init events
        if self.init_events_task:
            tasks.append(self.init_events_task)
        # ticker
        if self.ticker_task:
            tasks.append(self.ticker_task)
        # dispatcher
        tasks += self.dispatcher_tasks
        # manager worker loops
        tasks += self._manager_worker_loop_tasks
        self.helpers.cancel_tasks_sync(tasks)
        # process pool
<<<<<<< HEAD
        self.helpers.process_pool.shutdown(cancel_futures=True)
=======
        self.process_pool.shutdown(cancel_futures=True)
        self.debug("Finished cancelling all scan tasks")
        return tasks
>>>>>>> 40a066d1

    async def _report(self):
        """Asynchronously executes the `report()` method for each module in the scan.

        This method is called once at the end of each scan and is responsible for
        triggering the `report()` function for each module. It executes irrespective
        of whether the scan was aborted or completed successfully. The method makes
        use of an asynchronous context manager (`_acatch`) to handle exceptions and
        a task counter to keep track of the task's context.

        Returns:
            None
        """
        for mod in self.modules.values():
            context = f"{mod.name}.report()"
            async with self._acatch(context), mod._task_counter.count(context):
                await mod.report()

    async def _cleanup(self):
        """Asynchronously executes the `cleanup()` method for each module in the scan.

        This method is called once at the end of the scan to perform resource cleanup
        tasks. It is executed regardless of whether the scan was aborted or completed
        successfully. The scan status is set to "CLEANING_UP" during the execution.
        After calling the `cleanup()` method for each module, it performs additional
        cleanup tasks such as removing the scan's home directory if empty and cleaning
        old scans.

        Returns:
            None
        """
        self.status = "CLEANING_UP"
        # clean up dns engine
        self.helpers.dns.cleanup()
        # clean up modules
        for mod in self.modules.values():
            await mod._cleanup()
        # clean up self
        if not self._cleanedup:
            self._cleanedup = True
            with contextlib.suppress(Exception):
                self.home.rmdir()
            self.helpers.clean_old_scans()

    def in_scope(self, *args, **kwargs):
        return self.preset.in_scope(*args, **kwargs)

    def whitelisted(self, *args, **kwargs):
        return self.preset.whitelisted(*args, **kwargs)

    def blacklisted(self, *args, **kwargs):
        return self.preset.blacklisted(*args, **kwargs)

    @property
    def core(self):
        return self.preset.core

    @property
    def config(self):
        return self.preset.core.config

    @property
    def target(self):
        return self.preset.target

    @property
    def whitelist(self):
        return self.preset.whitelist

    @property
    def blacklist(self):
        return self.preset.blacklist

    @property
    def helpers(self):
        return self.preset.helpers

    @property
    def force_start(self):
        return self.preset.force_start

    @property
    def word_cloud(self):
        return self.helpers.word_cloud

    @property
    def stopping(self):
        return not self.running

    @property
    def stopped(self):
        return self._status_code > 5

    @property
    def running(self):
        return 0 < self._status_code < 4

    @property
    def aborting(self):
        return 5 <= self._status_code <= 6

    @property
    def status(self):
        return self._status

    @status.setter
    def status(self, status):
        """
        Block setting after status has been aborted
        """
        status = str(status).strip().upper()
        if status in self._status_codes:
            if self.status == "ABORTING" and not status == "ABORTED":
                self.debug(f'Attempt to set invalid status "{status}" on aborted scan')
            else:
                if status != self._status:
                    self._status = status
                    self._status_code = self._status_codes[status]
                    self.dispatcher_tasks.append(
                        asyncio.create_task(self.dispatcher.catch(self.dispatcher.on_status, self._status, self.id))
                    )
                else:
                    self.debug(f'Scan status is already "{status}"')
        else:
            self.debug(f'Attempt to set invalid status "{status}" on scan')

    def make_event(self, *args, **kwargs):
        kwargs["scan"] = self
        event = make_event(*args, **kwargs)
        return event

    @property
    def root_event(self):
        """
        The root scan event, e.g.:
            ```json
            {
              "type": "SCAN",
              "id": "SCAN:1188928d942ace8e3befae0bdb9c3caa22705f54",
              "data": "pixilated_kathryn (SCAN:1188928d942ace8e3befae0bdb9c3caa22705f54)",
              "scope_distance": 0,
              "scan": "SCAN:1188928d942ace8e3befae0bdb9c3caa22705f54",
              "timestamp": 1694548779.616255,
              "source": "SCAN:1188928d942ace8e3befae0bdb9c3caa22705f54",
              "tags": [
                "distance-0"
              ],
              "module": "TARGET",
              "module_sequence": "TARGET"
            }
            ```
        """
        root_event = self.make_event(data=f"{self.name} ({self.id})", event_type="SCAN", dummy=True)
        root_event._id = self.id
        root_event.scope_distance = 0
        root_event.source = root_event
        root_event.module = self._make_dummy_module(name="TARGET", _type="TARGET")
        return root_event

    @property
    def dns_regexes(self):
        """
        A list of DNS hostname regexes generated from the scan target
        For the purpose of extracting hostnames

        Examples:
            Extract hostnames from text:
            >>> for regex in scan.dns_regexes:
            ...     for match in regex.finditer(response.text):
            ...         hostname = match.group().lower()
        """
        if self._dns_regexes is None:
            dns_targets = set(t.host for t in self.target if t.host and isinstance(t.host, str))
            dns_whitelist = set(t.host for t in self.whitelist if t.host and isinstance(t.host, str))
            dns_targets.update(dns_whitelist)
            dns_targets = sorted(dns_targets, key=len)
            dns_targets_set = set()
            dns_regexes = []
            for t in dns_targets:
                if not any(x in dns_targets_set for x in self.helpers.domain_parents(t, include_self=True)):
                    dns_targets_set.add(t)
                    dns_regexes.append(re.compile(r"((?:(?:[\w-]+)\.)+" + re.escape(t) + ")", re.I))
            self._dns_regexes = dns_regexes

        return self._dns_regexes

    @property
    def useragent(self):
        """
        Convenient shortcut to the HTTP user-agent configured for the scan
        """
        return self.config.get("user_agent", "BBOT")

    @property
    def json(self):
        """
        A dictionary representation of the scan including its name, ID, targets, whitelist, blacklist, and modules
        """
        j = dict()
        for i in ("id", "name"):
            v = getattr(self, i, "")
            if v:
                j.update({i: v})
        if self.target:
            j.update({"targets": [str(e.data) for e in self.target]})
        if self.whitelist:
            j.update({"whitelist": [str(e.data) for e in self.whitelist]})
        if self.blacklist:
            j.update({"blacklist": [str(e.data) for e in self.blacklist]})
        if self.modules:
            j.update({"modules": [str(m) for m in self.modules]})
        return j

    def debug(self, *args, trace=False, **kwargs):
        log.debug(*args, extra={"scan_id": self.id}, **kwargs)
        if trace:
            self.trace()

    def verbose(self, *args, trace=False, **kwargs):
        log.verbose(*args, extra={"scan_id": self.id}, **kwargs)
        if trace:
            self.trace()

    def hugeverbose(self, *args, trace=False, **kwargs):
        log.hugeverbose(*args, extra={"scan_id": self.id}, **kwargs)
        if trace:
            self.trace()

    def info(self, *args, trace=False, **kwargs):
        log.info(*args, extra={"scan_id": self.id}, **kwargs)
        if trace:
            self.trace()

    def hugeinfo(self, *args, trace=False, **kwargs):
        log.hugeinfo(*args, extra={"scan_id": self.id}, **kwargs)
        if trace:
            self.trace()

    def success(self, *args, trace=False, **kwargs):
        log.success(*args, extra={"scan_id": self.id}, **kwargs)
        if trace:
            self.trace()

    def hugesuccess(self, *args, trace=False, **kwargs):
        log.hugesuccess(*args, extra={"scan_id": self.id}, **kwargs)
        if trace:
            self.trace()

    def warning(self, *args, trace=True, **kwargs):
        log.warning(*args, extra={"scan_id": self.id}, **kwargs)
        if trace:
            self.trace()

    def hugewarning(self, *args, trace=True, **kwargs):
        log.hugewarning(*args, extra={"scan_id": self.id}, **kwargs)
        if trace:
            self.trace()

    def error(self, *args, trace=True, **kwargs):
        log.error(*args, extra={"scan_id": self.id}, **kwargs)
        if trace:
            self.trace()

    def trace(self, msg=None):
        if msg is None:
            e_type, e_val, e_traceback = exc_info()
            if e_type is not None:
                log.trace(traceback.format_exc())
        else:
            log.trace(msg)

    def critical(self, *args, trace=True, **kwargs):
        log.critical(*args, extra={"scan_id": self.id}, **kwargs)
        if trace:
            self.trace()

    @property
    def log_level(self):
        """
        Return the current log level, e.g. logging.INFO
        """
        return self.core.logger.log_level

    @property
    def _log_handlers(self):
        if self.__log_handlers is None:
            self.helpers.mkdir(self.home)
            main_handler = logging.handlers.TimedRotatingFileHandler(
                str(self.home / "scan.log"), when="d", interval=1, backupCount=14
            )
            main_handler.addFilter(
                lambda x: x.levelno not in (logging.STDOUT, logging.TRACE) and x.levelno >= logging.VERBOSE
            )
            debug_handler = logging.handlers.TimedRotatingFileHandler(
                str(self.home / "debug.log"), when="d", interval=1, backupCount=14
            )
            debug_handler.addFilter(lambda x: x.levelno != logging.STDOUT and x.levelno >= logging.DEBUG)
            self.__log_handlers = [main_handler, debug_handler]
        return self.__log_handlers

    def _start_log_handlers(self):
        # add log handlers
        for handler in self._log_handlers:
            self.core.logger.add_log_handler(handler)
        # temporarily disable main ones
        for handler_name in ("file_main", "file_debug"):
            handler = self.core.logger.log_handlers.get(handler_name, None)
            if handler is not None and handler not in self._log_handler_backup:
                self._log_handler_backup.append(handler)
                self.core.logger.remove_log_handler(handler)

    def _stop_log_handlers(self):
        # remove log handlers
        for handler in self._log_handlers:
            self.core.logger.remove_log_handler(handler)
        # restore main ones
        for handler in self._log_handler_backup:
            self.core.logger.add_log_handler(handler)

    def _fail_setup(self, msg):
        msg = str(msg)
        if self.force_start:
            self.error(msg)
        else:
            msg += " (--force to run module anyway)"
            raise ScanError(msg)

    def _load_modules(self, modules):
        modules = [str(m) for m in modules]
        loaded_modules = {}
        failed = set()
        for module_name, module_class in self.preset.module_loader.load_modules(modules).items():
            if module_class:
                try:
                    loaded_modules[module_name] = module_class(self)
                    self.verbose(f'Loaded module "{module_name}"')
                    continue
                except Exception:
                    self.warning(f"Failed to load module {module_class}")
            else:
                self.warning(f'Failed to load unknown module "{module_name}"')
            failed.add(module_name)
        return loaded_modules, failed

    async def _status_ticker(self, interval=15):
        async with self._acatch():
            while 1:
                await asyncio.sleep(interval)
                self.modules_status(_log=True)

    @contextlib.asynccontextmanager
    async def _acatch(self, context="scan", finally_callback=None, unhandled_is_critical=False):
        """
        Async version of catch()

        async with catch():
            await do_stuff()
        """
        try:
            yield
        except BaseException as e:
            self._handle_exception(e, context=context, unhandled_is_critical=unhandled_is_critical)

    def _handle_exception(self, e, context="scan", finally_callback=None, unhandled_is_critical=False):
        if callable(context):
            context = f"{context.__qualname__}()"
        filename, lineno, funcname = self.helpers.get_traceback_details(e)
        exception_chain = self.helpers.get_exception_chain(e)
        if any(isinstance(exc, KeyboardInterrupt) for exc in exception_chain):
            log.debug(f"Interrupted")
            self.stop()
        elif isinstance(e, BrokenPipeError):
            log.debug(f"BrokenPipeError in {filename}:{lineno}:{funcname}(): {e}")
        elif isinstance(e, asyncio.CancelledError):
            raise
        elif isinstance(e, Exception):
            if unhandled_is_critical:
                log.critical(f"Error in {context}: {filename}:{lineno}:{funcname}(): {e}")
                log.critical(traceback.format_exc())
            else:
                log.error(f"Error in {context}: {filename}:{lineno}:{funcname}(): {e}")
                log.trace(traceback.format_exc())
        if callable(finally_callback):
            finally_callback(e)

    def _make_dummy_module(self, name, _type="scan"):
        """
        Construct a dummy module, for attachment to events
        """
        try:
            return self.dummy_modules[name]
        except KeyError:
            dummy = DummyModule(scan=self, name=name, _type=_type)
            self.dummy_modules[name] = dummy
            return dummy

    def _make_dummy_module_dns(self, name):
        try:
            dummy_module = self.dummy_modules[name]
        except KeyError:
            dummy_module = self._make_dummy_module(name=name, _type="DNS")
            dummy_module.suppress_dupes = False
            self.dummy_modules[name] = dummy_module
        return dummy_module


from bbot.modules.base import BaseModule


class DummyModule(BaseModule):
    _priority = 4

    def __init__(self, *args, **kwargs):
        self._name = kwargs.pop("name")
        self._type = kwargs.pop("_type")
        super().__init__(*args, **kwargs)<|MERGE_RESOLUTION|>--- conflicted
+++ resolved
@@ -753,13 +753,9 @@
         tasks += self._manager_worker_loop_tasks
         self.helpers.cancel_tasks_sync(tasks)
         # process pool
-<<<<<<< HEAD
         self.helpers.process_pool.shutdown(cancel_futures=True)
-=======
-        self.process_pool.shutdown(cancel_futures=True)
         self.debug("Finished cancelling all scan tasks")
         return tasks
->>>>>>> 40a066d1
 
     async def _report(self):
         """Asynchronously executes the `report()` method for each module in the scan.
