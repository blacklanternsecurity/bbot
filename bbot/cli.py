--- conflicted
+++ resolved
@@ -5,10 +5,10 @@
 from bbot.errors import *
 from bbot import __version__
 from bbot.logger import log_to_stderr
+from bbot.core.helpers.misc import chain_lists
 
 silent = "-s" in sys.argv or "--silent" in sys.argv
 
-<<<<<<< HEAD
 if not silent:
     ascii_art = f""" [1;38;5;208m ______ [0m _____   ____ _______
  [1;38;5;208m|  ___ \[0m|  __ \ / __ \__   __|
@@ -17,15 +17,6 @@
  [1;38;5;208m| |___) [0m| |__) | |__| | | |
  [1;38;5;208m|______/[0m|_____/ \____/  |_|
  [1;38;5;208mBIGHUGE[0m BLS OSINT TOOL {__version__}
-=======
-import bbot.core.errors
-from bbot import __version__
-from bbot.modules import module_loader
-from bbot.core.helpers.misc import chain_lists
-from bbot.core.configurator.args import parser
-from bbot.core.helpers.logger import log_to_stderr
-from bbot.core.configurator import ensure_config_files, check_cli_args, environ
->>>>>>> a75f846c
 
  www.blacklanternsecurity.com/bbot
 """
@@ -149,7 +140,6 @@
             sys.exit(0)
             return
 
-<<<<<<< HEAD
         # --current-preset-full
         if options.current_preset_full:
             print(scan.preset.to_yaml(full_config=True))
@@ -165,259 +155,6 @@
             return False if failed else True
 
         scan_name = str(scan.name)
-=======
-        if options.agent_mode:
-            from bbot.agent import Agent
-
-            agent = Agent(config)
-            success = agent.setup()
-            if success:
-                await agent.start()
-
-        else:
-            from bbot.scanner import Scanner
-
-            try:
-                output_modules = set(options.output_modules)
-                module_filtering = False
-                if (options.list_modules or options.help_all) and not any([options.flags, options.modules]):
-                    module_filtering = True
-                    modules = set(module_loader.preloaded(type="scan"))
-                else:
-                    modules = set(options.modules)
-                    # enable modules by flags
-                    for m, c in module_loader.preloaded().items():
-                        module_type = c.get("type", "scan")
-                        if m not in modules:
-                            flags = c.get("flags", [])
-                            if "deadly" in flags:
-                                continue
-                            for f in options.flags:
-                                if f in flags:
-                                    log.verbose(f'Enabling {m} because it has flag "{f}"')
-                                    if module_type == "output":
-                                        output_modules.add(m)
-                                    else:
-                                        modules.add(m)
-
-                default_output_modules = ["human", "json", "csv"]
-
-                # Make a list of the modules which can be output to the console
-                consoleable_output_modules = [
-                    k for k, v in module_loader.preloaded(type="output").items() if "console" in v["config"]
-                ]
-
-                # if none of the output modules provided on the command line are consoleable, don't turn off the defaults. Instead, just add the one specified to the defaults.
-                if not any(o in consoleable_output_modules for o in output_modules):
-                    output_modules.update(default_output_modules)
-
-                scanner = Scanner(
-                    *options.targets,
-                    modules=list(modules),
-                    output_modules=list(output_modules),
-                    output_dir=options.output_dir,
-                    config=config,
-                    name=options.name,
-                    whitelist=options.whitelist,
-                    blacklist=options.blacklist,
-                    strict_scope=options.strict_scope,
-                    force_start=options.force,
-                )
-
-                if options.install_all_deps:
-                    all_modules = list(module_loader.preloaded())
-                    scanner.helpers.depsinstaller.force_deps = True
-                    succeeded, failed = await scanner.helpers.depsinstaller.install(*all_modules)
-                    log.info("Finished installing module dependencies")
-                    return False if failed else True
-
-                scan_name = str(scanner.name)
-
-                # enable modules by dependency
-                # this is only a basic surface-level check
-                # todo: recursive dependency graph with networkx or topological sort?
-                all_modules = list(set(scanner._scan_modules + scanner._internal_modules + scanner._output_modules))
-                while 1:
-                    changed = False
-                    dep_choices = module_loader.recommend_dependencies(all_modules)
-                    if not dep_choices:
-                        break
-                    for event_type, deps in dep_choices.items():
-                        if event_type in ("*", "all"):
-                            continue
-                        # skip resolving dependency if a target provides the missing type
-                        if any(e.type == event_type for e in scanner.target.events):
-                            continue
-                        required_by = deps.get("required_by", [])
-                        recommended = deps.get("recommended", [])
-                        if not recommended:
-                            log.hugewarning(
-                                f"{len(required_by):,} modules ({','.join(required_by)}) rely on {event_type} but no modules produce it"
-                            )
-                        elif len(recommended) == 1:
-                            log.verbose(
-                                f"Enabling {next(iter(recommended))} because {len(required_by):,} modules ({','.join(required_by)}) rely on it for {event_type}"
-                            )
-                            all_modules = list(set(all_modules + list(recommended)))
-                            scanner._scan_modules = list(set(scanner._scan_modules + list(recommended)))
-                            changed = True
-                        else:
-                            log.hugewarning(
-                                f"{len(required_by):,} modules ({','.join(required_by)}) rely on {event_type} but no enabled module produces it"
-                            )
-                            log.hugewarning(
-                                f"Recommend enabling one or more of the following modules which produce {event_type}:"
-                            )
-                            for m in recommended:
-                                log.warning(f" - {m}")
-                    if not changed:
-                        break
-
-                # required flags
-                modules = set(scanner._scan_modules)
-                for m in scanner._scan_modules:
-                    flags = module_loader._preloaded.get(m, {}).get("flags", [])
-                    if not all(f in flags for f in options.require_flags):
-                        log.verbose(
-                            f"Removing {m} because it does not have the required flags: {'+'.join(options.require_flags)}"
-                        )
-                        with suppress(KeyError):
-                            modules.remove(m)
-
-                # excluded flags
-                for m in scanner._scan_modules:
-                    flags = module_loader._preloaded.get(m, {}).get("flags", [])
-                    if any(f in flags for f in options.exclude_flags):
-                        log.verbose(f"Removing {m} because of excluded flag: {','.join(options.exclude_flags)}")
-                        with suppress(KeyError):
-                            modules.remove(m)
-
-                # excluded modules
-                for m in options.exclude_modules:
-                    if m in modules:
-                        log.verbose(f"Removing {m} because it is excluded")
-                        with suppress(KeyError):
-                            modules.remove(m)
-                scanner._scan_modules = list(modules)
-
-                log_fn = log.info
-                if options.list_modules or options.help_all:
-                    log_fn = log.stdout
-
-                help_modules = list(modules)
-                if module_filtering:
-                    help_modules = None
-
-                if options.help_all:
-                    log_fn(parser.format_help())
-
-                if options.list_flags:
-                    log.stdout("")
-                    log.stdout("### FLAGS ###")
-                    log.stdout("")
-                    for row in module_loader.flags_table(flags=options.flags).splitlines():
-                        log.stdout(row)
-                    return
-
-                log_fn("")
-                log_fn("### MODULES ###")
-                log_fn("")
-                for row in module_loader.modules_table(modules=help_modules).splitlines():
-                    log_fn(row)
-
-                if options.help_all:
-                    log_fn("")
-                    log_fn("### MODULE OPTIONS ###")
-                    log_fn("")
-                    for row in module_loader.modules_options_table(modules=help_modules).splitlines():
-                        log_fn(row)
-
-                if options.list_modules or options.list_flags or options.help_all:
-                    return
-
-                module_list = module_loader.filter_modules(modules=modules)
-                deadly_modules = []
-                active_modules = []
-                active_aggressive_modules = []
-                slow_modules = []
-                for m in module_list:
-                    if m[0] in scanner._scan_modules:
-                        if "deadly" in m[-1]["flags"]:
-                            deadly_modules.append(m[0])
-                        if "active" in m[-1]["flags"]:
-                            active_modules.append(m[0])
-                            if "aggressive" in m[-1]["flags"]:
-                                active_aggressive_modules.append(m[0])
-                        if "slow" in m[-1]["flags"]:
-                            slow_modules.append(m[0])
-                if scanner._scan_modules:
-                    if deadly_modules and not options.allow_deadly:
-                        log.hugewarning(f"You enabled the following deadly modules: {','.join(deadly_modules)}")
-                        log.hugewarning(f"Deadly modules are highly intrusive")
-                        log.hugewarning(f"Please specify --allow-deadly to continue")
-                        return False
-                    if active_modules:
-                        if active_modules:
-                            if active_aggressive_modules:
-                                log.hugewarning(
-                                    "This is an (aggressive) active scan! Intrusive connections will be made to target"
-                                )
-                            else:
-                                log.hugewarning(
-                                    "This is a (safe) active scan. Non-intrusive connections will be made to target"
-                                )
-                    else:
-                        log.hugeinfo("This is a passive scan. No connections will be made to target")
-                    if slow_modules:
-                        log.warning(
-                            f"You have enabled the following slow modules: {','.join(slow_modules)}. Scan may take a while"
-                        )
-
-                scanner.helpers.word_cloud.load()
-
-                await scanner._prep()
-
-                if not options.dry_run:
-                    log.trace(f"Command: {' '.join(sys.argv)}")
-
-                    # if we're on the terminal, enable keyboard interaction
-                    if sys.stdin.isatty():
-
-                        # warn if any targets belong directly to a cloud provider
-                        for event in scanner.target.events:
-                            if event.type == "DNS_NAME":
-                                provider, _, _ = scanner.helpers.cloudcheck(event.host)
-                                if provider:
-                                    scanner.hugewarning(
-                                        f'YOUR TARGET CONTAINS A CLOUD DOMAIN: "{event.host}". You\'re in for a wild ride!'
-                                    )
-
-                        import fcntl
-                        from bbot.core.helpers.misc import smart_decode
-
-                        if not options.agent_mode and not options.yes:
-                            log.hugesuccess(f"Scan ready. Press enter to execute {scanner.name}")
-                            input()
-
-                        def handle_keyboard_input(keyboard_input):
-                            kill_regex = re.compile(r"kill (?P<modules>[a-z0-9_ ,]+)")
-                            if keyboard_input:
-                                log.verbose(f'Got keyboard input: "{keyboard_input}"')
-                                kill_match = kill_regex.match(keyboard_input)
-                                if kill_match:
-                                    modules = kill_match.group("modules")
-                                    if modules:
-                                        modules = chain_lists(modules)
-                                        for module in modules:
-                                            if module in scanner.modules:
-                                                log.hugewarning(f'Killing module: "{module}"')
-                                                scanner.manager.kill_module(module, message="killed by user")
-                                            else:
-                                                log.warning(f'Invalid module: "{module}"')
-                            else:
-                                toggle_log_level(logger=log)
-                                scanner.manager.modules_status(_log=True)
->>>>>>> a75f846c
 
         log.verbose("")
         log.verbose("### MODULES ENABLED ###")
