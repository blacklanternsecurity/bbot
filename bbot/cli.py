--- conflicted
+++ resolved
@@ -2,27 +2,6 @@
 
 import sys
 import logging
-<<<<<<< HEAD
-from bbot.errors import *
-from bbot import __version__
-from bbot.logger import log_to_stderr
-from bbot.core.helpers.misc import chain_lists
-
-silent = "-s" in sys.argv or "--silent" in sys.argv
-
-if not silent:
-    ascii_art = f""" [1;38;5;208m ______ [0m _____   ____ _______
- [1;38;5;208m|  ___ \[0m|  __ \ / __ \__   __|
- [1;38;5;208m| |___) [0m| |__) | |  | | | |
- [1;38;5;208m|  ___ <[0m|  __ <| |  | | | |
- [1;38;5;208m| |___) [0m| |__) | |__| | | |
- [1;38;5;208m|______/[0m|_____/ \____/  |_|
- [1;38;5;208mBIGHUGE[0m BLS OSINT TOOL {__version__}
-
- www.blacklanternsecurity.com/bbot
-"""
-    print(ascii_art, file=sys.stderr)
-=======
 import multiprocessing
 from bbot.errors import *
 from bbot import __version__
@@ -44,7 +23,6 @@
 www.blacklanternsecurity.com/bbot
 """
         print(ascii_art, file=sys.stderr)
->>>>>>> 4e7fd05a
 
 scan_name = ""
 
@@ -88,7 +66,6 @@
         # --version
         if options.version:
             print(__version__)
-<<<<<<< HEAD
             sys.exit(0)
             return
 
@@ -171,90 +148,6 @@
             sys.exit(0)
             return
 
-=======
-            sys.exit(0)
-            return
-
-        # --list-presets
-        if options.list_presets:
-            print("")
-            print("### PRESETS ###")
-            print("")
-            for row in preset.presets_table().splitlines():
-                print(row)
-            return
-
-        # if we're listing modules or their options
-        if options.list_modules or options.list_module_options:
-
-            # if no modules or flags are specified, enable everything
-            if not (options.modules or options.output_modules or options.flags):
-                for module, preloaded in preset.module_loader.preloaded().items():
-                    module_type = preloaded.get("type", "scan")
-                    preset.add_module(module, module_type=module_type)
-
-            if options.modules or options.output_modules or options.flags:
-                preset._default_output_modules = options.output_modules
-                preset._default_internal_modules = []
-
-            preset.bake()
-
-            # --list-modules
-            if options.list_modules:
-                print("")
-                print("### MODULES ###")
-                print("")
-                for row in preset.module_loader.modules_table(preset.modules).splitlines():
-                    print(row)
-                return
-
-            # --list-module-options
-            if options.list_module_options:
-                print("")
-                print("### MODULE OPTIONS ###")
-                print("")
-                for row in preset.module_loader.modules_options_table(preset.modules).splitlines():
-                    print(row)
-                return
-
-        # --list-flags
-        if options.list_flags:
-            flags = preset.flags if preset.flags else None
-            print("")
-            print("### FLAGS ###")
-            print("")
-            for row in preset.module_loader.flags_table(flags=flags).splitlines():
-                print(row)
-            return
-
-        try:
-            scan = Scanner(preset=preset)
-        except (PresetAbortError, ValidationError) as e:
-            log.warning(str(e))
-            return
-
-        deadly_modules = [
-            m for m in scan.preset.scan_modules if "deadly" in preset.preloaded_module(m).get("flags", [])
-        ]
-        if deadly_modules and not options.allow_deadly:
-            log.hugewarning(f"You enabled the following deadly modules: {','.join(deadly_modules)}")
-            log.hugewarning(f"Deadly modules are highly intrusive")
-            log.hugewarning(f"Please specify --allow-deadly to continue")
-            return False
-
-        # --current-preset
-        if options.current_preset:
-            print(scan.preset.to_yaml())
-            sys.exit(0)
-            return
-
-        # --current-preset-full
-        if options.current_preset_full:
-            print(scan.preset.to_yaml(full_config=True))
-            sys.exit(0)
-            return
-
->>>>>>> 4e7fd05a
         # --install-all-deps
         if options.install_all_deps:
             all_modules = list(preset.module_loader.preloaded())
@@ -282,12 +175,8 @@
                 # warn if any targets belong directly to a cloud provider
                 for event in scan.target.events:
                     if event.type == "DNS_NAME":
-<<<<<<< HEAD
-                        if scan.helpers.cloudcheck(event.host):
-=======
                         cloudcheck_result = scan.helpers.cloudcheck(event.host)
                         if cloudcheck_result:
->>>>>>> 4e7fd05a
                             scan.hugewarning(
                                 f'YOUR TARGET CONTAINS A CLOUD DOMAIN: "{event.host}". You\'re in for a wild ride!'
                             )
