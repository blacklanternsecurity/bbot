--- conflicted
+++ resolved
@@ -9,17 +9,12 @@
 class httpx(BaseModule):
     watched_events = ["OPEN_TCP_PORT", "URL_UNVERIFIED", "URL"]
     produced_events = ["URL", "HTTP_RESPONSE"]
-<<<<<<< HEAD
     flags = ["active", "safe", "web-basic", "social-enum", "subdomain-enum", "cloud-enum"]
-    meta = {"description": "Visit webpages. Many other modules rely on httpx"}
-=======
-    flags = ["active", "safe", "web-basic", "web-thorough", "social-enum", "subdomain-enum", "cloud-enum"]
     meta = {
         "description": "Visit webpages. Many other modules rely on httpx",
         "created_date": "2022-07-08",
         "author": "@TheTechromancer",
     }
->>>>>>> 2a7a84b1
 
     options = {
         "threads": 50,
