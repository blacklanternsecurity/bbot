--- conflicted
+++ resolved
@@ -5,18 +5,13 @@
 class github_codesearch(github, subdomain_enum):
     watched_events = ["DNS_NAME"]
     produced_events = ["CODE_REPOSITORY", "URL_UNVERIFIED"]
-<<<<<<< HEAD
     flags = ["passive", "subdomain-enum", "safe", "code-enum"]
-    meta = {"description": "Query Github's API for code containing the target domain name", "auth_required": True}
-=======
-    flags = ["passive", "subdomain-enum", "safe"]
     meta = {
         "description": "Query Github's API for code containing the target domain name",
         "created_date": "2023-12-14",
         "author": "@domwhewell-sage",
         "auth_required": True,
     }
->>>>>>> 2a7a84b1
     options = {"api_key": "", "limit": 100}
     options_desc = {"api_key": "Github token", "limit": "Limit code search to this many results"}
 
