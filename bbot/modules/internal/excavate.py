import yara
import json
import html
import inspect
import regex as re
from pathlib import Path
from bbot.errors import ExcavateError
import bbot.core.helpers.regexes as bbot_regexes
from bbot.modules.internal.base import BaseInternalModule
from urllib.parse import urlparse, urljoin, parse_qs, urlunparse, quote


def find_subclasses(obj, base_class):
    """
    Finds and returns subclasses of a specified base class within an object.

    Parameters:
    obj : object
        The object to inspect for subclasses.
    base_class : type
        The base class to find subclasses of.

    Returns:
    list
        A list of subclasses found within the object.

    Example:
    >>> class A: pass
    >>> class B(A): pass
    >>> class C(A): pass
    >>> find_subclasses(locals(), A)
    [<class '__main__.B'>, <class '__main__.C'>]
    """
    subclasses = []
    for name, member in inspect.getmembers(obj):
        if inspect.isclass(member) and issubclass(member, base_class) and member is not base_class:
            subclasses.append(member)
    return subclasses


def _exclude_key(original_dict, key_to_exclude):
    """
    Returns a new dictionary excluding the specified key from the original dictionary.

    Parameters:
    original_dict : dict
        The dictionary to exclude the key from.
    key_to_exclude : hashable
        The key to exclude.

    Returns:
    dict
        A new dictionary without the specified key.

    Example:
    >>> original = {'a': 1, 'b': 2, 'c': 3}
    >>> _exclude_key(original, 'b')
    {'a': 1, 'c': 3}
    """
    return {key: value for key, value in original_dict.items() if key != key_to_exclude}


def extract_params_url(parsed_url):

    params = parse_qs(parsed_url.query)
    flat_params = {k: v[0] for k, v in params.items()}

    for p, p_value in flat_params.items():
        yield "GET", parsed_url, p, p_value, "direct_url", _exclude_key(flat_params, p)


def extract_params_location(location_header_value, original_parsed_url):
    """
    Extracts parameters from a location header, yielding them one at a time.

    Args:
        location_header_value (dict): Contents of location header
        original_url: The original parsed URL the header was received from (urllib.parse.ParseResult)

    Yields:
        method(str), parsed_url(urllib.parse.ParseResult), parameter_name(str), original_value(str), regex_name(str), additional_params(dict): The HTTP method associated with the parameter (GET, POST, None), A urllib.parse.ParseResult object representing the endpoint associated with the parameter, the parameter found in the location header, its original value (if available), the name of the detecting regex, a dict of additional params if any
    """
    if location_header_value.startswith("http://") or location_header_value.startswith("https://"):
        parsed_url = urlparse(location_header_value)
    else:
        parsed_url = urlparse(f"{original_parsed_url.scheme}://{original_parsed_url.netloc}{location_header_value}")

    params = parse_qs(parsed_url.query)
    flat_params = {k: v[0] for k, v in params.items()}

    for p, p_value in flat_params.items():
        yield "GET", parsed_url, p, p_value, "location_header", _exclude_key(flat_params, p)


class YaraRuleSettings:

    def __init__(self, description, tags, emit_match):
        self.description = description
        self.tags = tags
        self.emit_match = emit_match


class ExcavateRule:
    """
    The BBOT Regex Commandments:

    1) Thou shalt employ YARA regexes in place of Python regexes, save when necessity doth compel otherwise.
    2) Thou shalt ne'er wield a Python regex against a vast expanse of text.
    3) Whensoever it be possible, thou shalt favor string matching o'er regexes.

    Amen.
    """

    yara_rules = {}

    def __init__(self, excavate):
        self.excavate = excavate
        self.helpers = excavate.helpers
        self.name = ""

    async def preprocess(self, r, event, discovery_context):
        """
        Preprocesses YARA rule results, extracts meta tags, and configures a YaraRuleSettings object.

        This method retrieves optional meta tags from YARA rules and uses them to configure a YaraRuleSettings object.
        It formats the results from the YARA engine into a suitable format for the process() method and initiates
        a call to process(), passing on the pre-processed YARA results, event data, YARA rule settings, and discovery context.

        This should typically NOT be overridden.

        Parameters:
        r : YaraMatch
            The YARA match object containing the rule and meta information.
        event : Event
            The event data associated with the YARA match.
        discovery_context : DiscoveryContext
            The context in which the discovery is made.

        Returns:
        None
        """
        description = ""
        tags = []
        emit_match = False

        if "description" in r.meta.keys():
            description = r.meta["description"]
        if "tags" in r.meta.keys():
            tags = self.excavate.helpers.chain_lists(r.meta["tags"])
        if "emit_match" in r.meta.keys():
            emit_match = True

        yara_rule_settings = YaraRuleSettings(description, tags, emit_match)
        yara_results = {}
        for h in r.strings:
            yara_results[h.identifier.lstrip("$")] = sorted(set([i.matched_data.decode("utf-8") for i in h.instances]))
        await self.process(yara_results, event, yara_rule_settings, discovery_context)

    async def process(self, yara_results, event, yara_rule_settings, discovery_context):
        """
        Processes YARA rule results and reports events with enriched data.

        This method iterates over the provided YARA rule results and constructs event data for each match.
        It enriches the event data with host, URL, and description information, and conditionally includes
        matched data based on the YaraRuleSettings. Finally, it reports the constructed event data.

        Override when custom processing and/or validation is needed on data before reporting.

        Parameters:
        yara_results : dict
            A dictionary where keys are YARA rule identifiers and values are lists of matched data strings.
        event : Event
            The event data associated with the YARA match.
        yara_rule_settings : YaraRuleSettings
            The settings configured from YARA rule meta tags, including description, tags, and emit_match flag.
        discovery_context : DiscoveryContext
            The context in which the discovery is made.

        Returns:
        None
        """
        for identifier, results in yara_results.items():
            for result in results:
                event_data = {"description": f"{discovery_context} {yara_rule_settings.description}"}
                if yara_rule_settings.emit_match:
                    event_data["description"] += f" [{result}]"
                await self.report(event_data, event, yara_rule_settings, discovery_context)

    async def report_prep(self, event_data, event_type, event, tags):
        """
        Prepares an event draft for reporting by creating and tagging the event.

        This method creates an event draft using the provided event data and type, associating it with a parent event.
        It tags the event draft with the provided tags and returns the draft. If event creation fails, it returns None.

        Override when an event needs to be modified before it is emitted - for example, custom tags need to be conditionally added.

        Parameters:
        event_data : dict
            The data to be included in the event.
        event_type : str
            The type of the event being reported.
        event : Event
            The parent event to which this event draft is related.
        tags : list
            A list of tags to be associated with the event draft.

        Returns:
        EventDraft or None
        """
        event_draft = self.excavate.make_event(event_data, event_type, parent=event)
        if not event_draft:
            return None
        event_draft.add_tags(tags)
        return event_draft

    async def report(
        self, event_data, event, yara_rule_settings, discovery_context, event_type="FINDING", abort_if=None, **kwargs
    ):
        """
        Reports an event by preparing an event draft and emitting it.

        Processes the provided event data, sets a default description if needed, prepares the event draft, and emits it.
        It constructs a context string for the event and uses the report_prep method to create the event draft. If the draft is successfully
        created, it emits the event.

        Typically not overridden, but might need to be if custom logic is needed to build description/context, etc.

        Parameters:
        event_data : dict
            The data to be included in the event.
        event : Event
            The parent event to which this event is related.
        yara_rule_settings : YaraRuleSettings
            The settings configured from YARA rule meta tags, including description and tags.
        discovery_context : DiscoveryContext
            The context in which the discovery is made.
        event_type : str, optional
            The type of the event being reported, default is "FINDING".
        abort_if : callable, optional
            A callable that determines if the event emission should be aborted.
        **kwargs : dict
            Additional keyword arguments to pass to the report_prep method.

        Returns:
        None
        """

        # If a description is not set and is needed, provide a basic one
        if event_type == "FINDING" and "description" not in event_data.keys():
            event_data["description"] = f"{discovery_context} {yara_rule_settings['self.description']}"
        subject = ""
        if isinstance(event_data, str):
            subject = f" {event_data}"
        context = f"Excavate's {self.__class__.__name__} emitted {event_type}{subject}, because {discovery_context} {yara_rule_settings.description}"
        tags = yara_rule_settings.tags
        event_draft = await self.report_prep(event_data, event_type, event, tags, **kwargs)
        if event_draft:
            await self.excavate.emit_event(event_draft, context=context, abort_if=abort_if)


class CustomExtractor(ExcavateRule):

    def __init__(self, excavate):
        super().__init__(excavate)

    async def process(self, yara_results, event, yara_rule_settings, discovery_context):
        for identifier, results in yara_results.items():
            for result in results:
                event_data = {}
                description_string = (
                    f" with description: [{yara_rule_settings.description}]" if yara_rule_settings.description else ""
                )
                event_data["description"] = (
                    f"Custom Yara Rule [{self.name}]{description_string} Matched via identifier [{identifier}]"
                )
                if yara_rule_settings.emit_match:
                    event_data["description"] += f" and extracted [{result}]"
                await self.report(event_data, event, yara_rule_settings, discovery_context)


class excavate(BaseInternalModule):
    """
    Example (simple) Excavate Rules:

    class excavateTestRule(ExcavateRule):
        yara_rules = {
            "SearchForText": 'rule SearchForText { meta: description = "Contains the text AAAABBBBCCCC" strings: $text = "AAAABBBBCCCC" condition: $text }',
            "SearchForText2": 'rule SearchForText2 { meta: description = "Contains the text DDDDEEEEFFFF" strings: $text2 = "DDDDEEEEFFFF" condition: $text2 }',
        }
    """

    watched_events = ["HTTP_RESPONSE", "RAW_TEXT"]
    produced_events = ["URL_UNVERIFIED", "WEB_PARAMETER"]
    flags = ["passive"]
    meta = {
        "description": "Passively extract juicy tidbits from scan data",
        "created_date": "2022-06-27",
        "author": "@liquidsec",
    }

    options = {
        "retain_querystring": True,
        "yara_max_match_data": 2000,
        "custom_yara_rules": "",
    }
    options_desc = {
        "retain_querystring": "Keep the querystring intact on emitted WEB_PARAMETERS",
        "yara_max_match_data": "Sets the maximum amount of text that can extracted from a YARA regex",
        "custom_yara_rules": "Include custom Yara rules",
    }
    scope_distance_modifier = None

    _module_threads = 8

    parameter_blacklist = set(
        p.lower()
        for p in [
            "__VIEWSTATE",
            "__EVENTARGUMENT",
            "__EVENTVALIDATION",
            "__EVENTTARGET",
            "__EVENTARGUMENT",
            "__VIEWSTATEGENERATOR",
            "__SCROLLPOSITIONY",
            "__SCROLLPOSITIONX",
            "ASP.NET_SessionId",
            "JSESSIONID",
            "PHPSESSID",
        ]
    )

    parameter_blacklist_prefix = [
        "TS01",  # Big-IP F5 Persistence Cookies
        "BIGipServerpool_"
    ]

    yara_rule_name_regex = re.compile(r"rule\s(\w+)\s{")
    yara_rule_regex = re.compile(r"(?s)((?:rule\s+\w+\s*{[^{}]*(?:{[^{}]*}[^{}]*)*[^{}]*(?:/\S*?}[^/]*?/)*)*})")

    def in_bl(self, value):
<<<<<<< HEAD
        in_bl = False
        for bl_param in self.parameter_blacklist:
            if bl_param.lower() == value.lower():
                in_bl = True

        for bl_param_prefix in self.parameter_blacklist_prefix:
            if value.lower().startswith(bl_param_prefix.lower()):
                in_bl = True
        return in_bl
=======
        return value.lower() in self.parameter_blacklist
>>>>>>> b7c1ecde

    def url_unparse(self, param_type, parsed_url):
        if param_type == "GETPARAM":
            querystring = ""
        else:
            querystring = parsed_url.query

        return urlunparse(
            (
                parsed_url.scheme,
                parsed_url.netloc,
                parsed_url.path,
                "",
                querystring if self.retain_querystring else "",
                "",
            )
        )

    class ParameterExtractor(ExcavateRule):

        yara_rules = {}

        class ParameterExtractorRule:
            name = ""

            def extract(self):
                pass

            def __init__(self, excavate, result):
                self.excavate = excavate
                self.result = result

        class GetJquery(ParameterExtractorRule):

            name = "GET jquery"
            discovery_regex = r"/\$.get\([^\)].+\)/ nocase"
            extraction_regex = re.compile(r"\$.get\([\'\"](.+)[\'\"].+(\{.+\})\)")
            output_type = "GETPARAM"

            def convert_to_dict(self, extracted_str):
                extracted_str = extracted_str.replace("'", '"')
                extracted_str = re.sub(r"(\w+):", r'"\1":', extracted_str)
                try:
                    return json.loads(extracted_str)
                except json.JSONDecodeError as e:
                    self.excavate.debug(f"Failed to decode JSON: {e}")
                    return None

            def extract(self):
                extracted_results = self.extraction_regex.findall(str(self.result))
                if extracted_results:
                    for action, extracted_parameters in extracted_results:
                        extracted_parameters_dict = self.convert_to_dict(extracted_parameters)
                        for parameter_name, original_value in extracted_parameters_dict.items():
                            yield self.output_type, parameter_name, original_value.strip(), action, _exclude_key(
                                extracted_parameters_dict, parameter_name
                            )

        class PostJquery(GetJquery):
            name = "POST jquery"
            discovery_regex = r"/\$.post\([^\)].+\)/ nocase"
            extraction_regex = re.compile(r"\$.post\([\'\"](.+)[\'\"].+(\{.+\})\)")
            output_type = "POSTPARAM"

        class HtmlTags(ParameterExtractorRule):
            name = "HTML Tags"
            discovery_regex = r'/<[^>]+(href|src|action)=["\'][^"\']*["\'][^>]*>/ nocase'
            extraction_regex = bbot_regexes.tag_attribute_regex
            output_type = "GETPARAM"

            def extract(self):
                urls = self.extraction_regex.findall(str(self.result))
                for url in urls:
                    parsed_url = urlparse(url)
                    query_strings = parse_qs(parsed_url.query)
                    query_strings_dict = {
                        k: v[0] if isinstance(v, list) and len(v) == 1 else v for k, v in query_strings.items()
                    }
                    for parameter_name, original_value in query_strings_dict.items():
                        yield self.output_type, parameter_name, original_value.strip(), url, _exclude_key(
                            query_strings_dict, parameter_name
                        )

        class GetForm(ParameterExtractorRule):
            name = "GET Form"
            discovery_regex = r'/<form[^>]*\bmethod=["\']?get["\']?[^>]*>.*<\/form>/s nocase'
            form_content_regexes = [
                bbot_regexes.input_tag_regex,
                bbot_regexes.select_tag_regex,
                bbot_regexes.textarea_tag_regex,
            ]
            extraction_regex = bbot_regexes.get_form_regex
            output_type = "GETPARAM"

            def extract(self):
                forms = self.extraction_regex.findall(str(self.result))
                for form_action, form_content in forms:

                    if form_action.startswith("./"):
                        form_action = form_action.lstrip(".")

                    form_parameters = {}
                    for form_content_regex in self.form_content_regexes:
                        input_tags = form_content_regex.findall(form_content)

                        for parameter_name, original_value in input_tags:
                            form_parameters[parameter_name] = original_value.strip()

                        for parameter_name, original_value in form_parameters.items():
                            yield self.output_type, parameter_name, original_value, form_action, _exclude_key(
                                form_parameters, parameter_name
                            )

        class GetForm2(GetForm):
            extraction_regex = bbot_regexes.get_form_regex2

        class PostForm(GetForm):
            name = "POST Form"
            discovery_regex = r'/<form[^>]*\bmethod=["\']?post["\']?[^>]*>.*<\/form>/s nocase'
            extraction_regex = bbot_regexes.post_form_regex
            output_type = "POSTPARAM"

        class PostForm2(PostForm):
            extraction_regex = bbot_regexes.post_form_regex2

        # underscore ensure generic forms runs last, so it doesn't cause dedupe to stop full form detection
        class _GenericForm(GetForm):
            name = "Generic Form"
            discovery_regex = r"/<form[^>]*>.*<\/form>/s nocase"

            extraction_regex = bbot_regexes.generic_form_regex
            output_type = "GETPARAM"

        def __init__(self, excavate):
            super().__init__(excavate)
            self.parameterExtractorCallbackDict = {}
            regexes_component_list = []
            parameterExtractorRules = find_subclasses(self, self.ParameterExtractorRule)
            for r in parameterExtractorRules:
                self.excavate.verbose(f"Including ParameterExtractor Submodule: {r.__name__}")
                self.parameterExtractorCallbackDict[r.__name__] = r
                regexes_component_list.append(f"${r.__name__} = {r.discovery_regex}")
            regexes_component = " ".join(regexes_component_list)
            self.yara_rules[f"parameter_extraction"] = (
                rf'rule parameter_extraction {{meta: description = "contains Parameter" strings: {regexes_component} condition: any of them}}'
            )

        async def process(self, yara_results, event, yara_rule_settings, discovery_context):
            for identifier, results in yara_results.items():
                for result in results:
                    if identifier not in self.parameterExtractorCallbackDict.keys():
                        raise ExcavateError("ParameterExtractor YaraRule identified reference non-existent submodule")
                    parameterExtractorSubModule = self.parameterExtractorCallbackDict[identifier](
                        self.excavate, result
                    )
                    extracted_params = parameterExtractorSubModule.extract()
                    if extracted_params:
                        for (
                            parameter_type,
                            parameter_name,
                            original_value,
                            endpoint,
                            additional_params,
                        ) in extracted_params:

                            self.excavate.debug(
                                f"Found Parameter [{parameter_name}] in [{parameterExtractorSubModule.name}] ParameterExtractor Submodule"
                            )
                            endpoint = event.data["url"] if not endpoint else endpoint
                            url = (
                                endpoint
                                if endpoint.startswith(("http://", "https://"))
                                else f"{event.parsed_url.scheme}://{event.parsed_url.netloc}{endpoint}"
                            )

                            if self.excavate.helpers.validate_parameter(parameter_name, parameter_type):

                                if self.excavate.in_bl(parameter_name) == False:
                                    parsed_url = urlparse(url)
                                    description = f"HTTP Extracted Parameter [{parameter_name}] ({parameterExtractorSubModule.name} Submodule)"
                                    data = {
                                        "host": parsed_url.hostname,
                                        "type": parameter_type,
                                        "name": parameter_name,
                                        "original_value": original_value,
                                        "url": self.excavate.url_unparse(parameter_type, parsed_url),
                                        "additional_params": additional_params,
                                        "assigned_cookies": self.excavate.assigned_cookies,
                                        "description": description,
                                    }
                                    await self.report(
                                        data, event, yara_rule_settings, discovery_context, event_type="WEB_PARAMETER"
                                    )
                                else:
                                    self.excavate.debug(f"blocked parameter [{parameter_name}] due to BL match")
                            else:
                                self.excavate.debug(f"blocked parameter [{parameter_name}] due to validation failure")

    class CSPExtractor(ExcavateRule):
        yara_rules = {
            "csp": r'rule csp { meta: tags = "affiliate" description = "contains CSP Header" strings: $csp = /Content-Security-Policy:[^\r\n]+/ nocase condition: $csp }',
        }

        async def process(self, yara_results, event, yara_rule_settings, discovery_context):
            for identifier in yara_results.keys():
                for csp_str in yara_results[identifier]:
                    domains = await self.helpers.re.findall(bbot_regexes.dns_name_regex, csp_str)
                    unique_domains = set(domains)
                    for domain in unique_domains:
                        await self.report(domain, event, yara_rule_settings, discovery_context, event_type="DNS_NAME")

    class EmailExtractor(ExcavateRule):

        yara_rules = {
            "email": 'rule email { meta: description = "contains email address" strings: $email = /[^\\W_][\\w\\-\\.\\+\']{0,100}@[a-zA-Z0-9\\-]{1,100}(\\.[a-zA-Z0-9\\-]{1,100})*\\.[a-zA-Z]{2,63}/ nocase fullword condition: $email }',
        }

        async def process(self, yara_results, event, yara_rule_settings, discovery_context):
            for identifier in yara_results.keys():
                for email_str in yara_results[identifier]:
                    await self.report(
                        email_str, event, yara_rule_settings, discovery_context, event_type="EMAIL_ADDRESS"
                    )

    # Future Work: Emit a JWT Object, and make a new Module to ingest it.
    class JWTExtractor(ExcavateRule):
        yara_rules = {
            "jwt": r'rule jwt { meta: emit_match = "True" description = "contains JSON Web Token (JWT)" strings: $jwt = /\beyJ[_a-zA-Z0-9\/+]*\.[_a-zA-Z0-9\/+]*\.[_a-zA-Z0-9\/+]*/ nocase condition: $jwt }',
        }

    class ErrorExtractor(ExcavateRule):

        signatures = {
            "PHP_1": r"/\.php on line [0-9]+/",
            "PHP_2": r"/\.php<\/b> on line <b>[0-9]+/",
            "PHP_3": '"Fatal error:"',
            "Microsoft_SQL_Server_1": r"/\[(ODBC SQL Server Driver|SQL Server|ODBC Driver Manager)\]/",
            "Microsoft_SQL_Server_2": '"You have an error in your SQL syntax; check the manual"',
            "Java_1": r"/\.java:[0-9]+/",
            "Java_2": r"/\.java\((Inlined )?Compiled Code\)/",
            "Perl": r"/at (\/[A-Za-z0-9\._]+)*\.pm line [0-9]+/",
            "Python": r"/File \"[A-Za-z0-9\-_\.\/]*\", line [0-9]+, in/",
            "Ruby": r"/\.rb:[0-9]+:in/",
            "ASPNET_1": '"Exception of type"',
            "ASPNET_2": '"--- End of inner exception stack trace ---"',
            "ASPNET_3": '"Microsoft OLE DB Provider"',
            "ASPNET_4": r"/Error ([\d-]+) \([\dA-F]+\)/",
        }
        yara_rules = {}

        def __init__(self, excavate):
            super().__init__(excavate)
            signature_component_list = []
            for signature_name, signature in self.signatures.items():
                signature_component_list.append(rf"${signature_name} = {signature}")
            signature_component = " ".join(signature_component_list)
            self.yara_rules[f"error_detection"] = (
                f'rule error_detection {{meta: description = "contains a verbose error message" strings: {signature_component} condition: any of them}}'
            )

        async def process(self, yara_results, event, yara_rule_settings, discovery_context):
            for identifier in yara_results.keys():
                for findings in yara_results[identifier]:
                    event_data = {
                        "description": f"{discovery_context} {yara_rule_settings.description} ({identifier})"
                    }
                    await self.report(event_data, event, yara_rule_settings, discovery_context, event_type="FINDING")

    class SerializationExtractor(ExcavateRule):

        regexes = {
            "Java": re.compile(r"[^a-zA-Z0-9\/+][\"']?rO0[a-zA-Z0-9+\/]+={0,2}"),
            "Ruby": re.compile(r"[^[^a-zA-Z0-9\/+][\"']?BAh[a-zA-Z0-9+\/]+={0,2}"),
            "DOTNET": re.compile(r"[^a-zA-Z0-9\/+][\"']?AAEAAAD\/\/[a-zA-Z0-9\/+]+={0,2}"),
            "PHP_Array": re.compile(r"[^a-zA-Z0-9\/+][\"']?YTo[xyz0123456][a-zA-Z0-9+\/]+={0,2}"),
            "PHP_String": re.compile(r"[^a-zA-Z0-9\/+][\"']?czo[xyz0123456][a-zA-Z0-9+\/]+={0,2}"),
            "PHP_Object": re.compile(r"[^a-zA-Z0-9\/+][\"']?Tzo[xyz0123456][a-zA-Z0-9+\/]+={0,2}"),
            "Possible_Compressed": re.compile(r"[^a-zA-Z0-9\/+][\"']?H4sIAAAA[a-zA-Z0-9+\/]+={0,2}"),
        }
        yara_rules = {}

        def __init__(self, excavate):
            super().__init__(excavate)
            regexes_component_list = []
            for regex_name, regex in self.regexes.items():
                regexes_component_list.append(rf"${regex_name} = /\b{regex.pattern}/ nocase")
            regexes_component = " ".join(regexes_component_list)
            self.yara_rules[f"serialization_detection"] = (
                f'rule serialization_detection {{meta: description = "contains a possible serialized object" strings: {regexes_component} condition: any of them}}'
            )

        async def process(self, yara_results, event, yara_rule_settings, discovery_context):
            for identifier in yara_results.keys():
                for findings in yara_results[identifier]:
                    event_data = {
                        "description": f"{discovery_context} {yara_rule_settings.description} ({identifier})"
                    }
                    await self.report(event_data, event, yara_rule_settings, discovery_context, event_type="FINDING")

    class FunctionalityExtractor(ExcavateRule):

        yara_rules = {
            "File_Upload_Functionality": r'rule File_Upload_Functionality { meta: description = "contains file upload functionality" strings: $fileuploadfunc = /<input[^>]+type=["\']?file["\']?[^>]+>/ nocase condition: $fileuploadfunc }',
            "Web_Service_WSDL": r'rule Web_Service_WSDL { meta: emit_match = "True" description = "contains a web service WSDL URL" strings: $wsdl = /https?:\/\/[^\s]*\.(wsdl)/ nocase condition: $wsdl }',
        }

    class NonHttpSchemeExtractor(ExcavateRule):
        yara_rules = {
            "Non_HTTP_Scheme": r'rule Non_HTTP_Scheme { meta: description = "contains non-http scheme URL" strings: $nonhttpscheme = /\b\w{2,35}:\/\/[\w.-]+(:\d+)?\b/ nocase fullword condition: $nonhttpscheme }'
        }

        scheme_blacklist = ["javascript", "mailto", "tel", "data", "vbscript", "about", "file"]

        async def process(self, yara_results, event, yara_rule_settings, discovery_context):
            for identifier, results in yara_results.items():
                for url_str in results:
                    scheme = url_str.split("://")[0]
                    if scheme in self.scheme_blacklist:
                        continue
                    if scheme not in self.excavate.valid_schemes:
                        continue
                    try:
                        parsed_url = urlparse(url_str)
                    except Exception as e:
                        self.excavate.debug(f"Error parsing URI {url_str}: {e}")
                        continue
                    netloc = getattr(parsed_url, "netloc", None)
                    if netloc is None:
                        continue
                    try:
                        host, port = self.excavate.helpers.split_host_port(parsed_url.netloc)
                    except ValueError as e:
                        self.excavate.debug(f"Failed to parse netloc: {e}")
                        continue
                    if parsed_url.scheme in ["http", "https"]:
                        continue
                    abort_if = lambda e: e.scope_distance > 0
                    finding_data = {"host": str(host), "description": f"Non-HTTP URI: {parsed_url.geturl()}"}
                    await self.report(finding_data, event, yara_rule_settings, discovery_context, abort_if=abort_if)
                    protocol_data = {"protocol": parsed_url.scheme, "host": str(host)}
                    if port:
                        protocol_data["port"] = port
                    await self.report(
                        protocol_data,
                        event,
                        yara_rule_settings,
                        discovery_context,
                        event_type="PROTOCOL",
                        abort_if=abort_if,
                    )

    class URLExtractor(ExcavateRule):
        yara_rules = {
            "url_full": r'rule url_full { meta: tags = "spider-danger" description = "contains full URL" strings: $url_full = /https?:\/\/([\w\.-]+)([:\/\w\.-]*)/ condition: $url_full }',
            "url_attr": r'rule url_attr { meta: tags = "spider-danger" description = "contains tag with src or href attribute" strings: $url_attr = /<[^>]+(href|src|action)=["\'][^"\']*["\'][^>]*>/ condition: $url_attr }',
        }
        full_url_regex = re.compile(r"(https?)://((?:\w|\d)(?:[\d\w-]+\.?)+(?::\d{1,5})?(?:/[-\w\.\(\)]*[-\w\.]+)*/?)")
        full_url_regex_strict = re.compile(r"^(https?):\/\/([\w.-]+)(?::\d{1,5})?(\/[\w\/\.-]*)?(\?[^\s]+)?$")
        tag_attribute_regex = bbot_regexes.tag_attribute_regex

        async def process(self, yara_results, event, yara_rule_settings, discovery_context):

            for identifier, results in yara_results.items():
                urls_found = 0
                final_url = ""
                for url_str in results:
                    if identifier == "url_full":
                        if not await self.helpers.re.search(self.full_url_regex, url_str):
                            self.excavate.debug(
                                f"Rejecting potential full URL [{url_str}] as did not match full_url_regex"
                            )
                            continue
                        final_url = url_str

                        self.excavate.debug(f"Discovered Full URL [{final_url}]")
                    elif identifier == "url_attr" and hasattr(event, "parsed_url"):
                        m = await self.helpers.re.search(self.tag_attribute_regex, url_str)
                        if not m:
                            self.excavate.debug(
                                f"Rejecting potential attribute URL [{url_str}] as did not match tag_attribute_regex"
                            )
                            continue
                        unescaped_url = html.unescape(m.group(1))
                        source_url = event.parsed_url.geturl()
                        final_url = urljoin(source_url, unescaped_url)
                        if not await self.helpers.re.search(self.full_url_regex_strict, final_url):
                            self.excavate.debug(
                                f"Rejecting reconstructed URL [{final_url}] as did not match full_url_regex_strict"
                            )
                            continue
                        self.excavate.debug(
                            f"Reconstructed Full URL [{final_url}] from extracted relative URL [{unescaped_url}] "
                        )

                    if final_url:
                        if self.excavate.scan.in_scope(final_url):
                            urls_found += 1

                        await self.report(
                            final_url,
                            event,
                            yara_rule_settings,
                            discovery_context,
                            event_type="URL_UNVERIFIED",
                            urls_found=urls_found,
                        )

        async def report_prep(self, event_data, event_type, event, tags, **kwargs):
            event_draft = self.excavate.make_event(event_data, event_type, parent=event)
            if not event_draft:
                return None
            url_in_scope = self.excavate.scan.in_scope(event_draft)
            urls_found = kwargs.get("urls_found", None)
            if urls_found:
                exceeds_max_links = urls_found > self.excavate.scan.web_spider_links_per_page and url_in_scope
                if exceeds_max_links:
                    tags.append("spider-max")
            event_draft.add_tags(tags)
            return event_draft

    class HostnameExtractor(ExcavateRule):
        yara_rules = {}

        def __init__(self, excavate):
            super().__init__(excavate)
            regexes_component_list = []
            if excavate.scan.dns_regexes_yara:
                for i, r in enumerate(excavate.scan.dns_regexes_yara):
                    regexes_component_list.append(rf"$dns_name_{i} = /\b{r.pattern}/ nocase")
                regexes_component = " ".join(regexes_component_list)
                self.yara_rules[f"hostname_extraction"] = (
                    f'rule hostname_extraction {{meta: description = "matches DNS hostname pattern derived from target(s)" strings: {regexes_component} condition: any of them}}'
                )

        async def process(self, yara_results, event, yara_rule_settings, discovery_context):
            for identifier in yara_results.keys():
                for domain_str in yara_results[identifier]:
                    await self.report(domain_str, event, yara_rule_settings, discovery_context, event_type="DNS_NAME")

    def add_yara_rule(self, rule_name, rule_content, rule_instance):
        rule_instance.name = rule_name
        self.yara_rules_dict[rule_name] = rule_content
        self.yara_preprocess_dict[rule_name] = rule_instance.preprocess

    async def extract_yara_rules(self, rules_content):
        for r in await self.helpers.re.findall(self.yara_rule_regex, rules_content):
            yield r

    async def setup(self):
        self.yara_rules_dict = {}
        self.yara_preprocess_dict = {}

        modules_WEB_PARAMETER = [
            module_name
            for module_name, module in self.scan.modules.items()
            if "WEB_PARAMETER" in module.watched_events
        ]

        self.parameter_extraction = bool(modules_WEB_PARAMETER)

        self.retain_querystring = False
        if self.config.get("retain_querystring", False) == True:
            self.retain_querystring = True

        for module in self.scan.modules.values():
            if not str(module).startswith("_"):
                ExcavateRules = find_subclasses(module, ExcavateRule)
                for e in ExcavateRules:
                    self.debug(f"Including Submodule {e.__name__}")
                    if e.__name__ == "ParameterExtractor":
                        message = (
                            "Parameter Extraction disabled because no modules consume WEB_PARAMETER events"
                            if not self.parameter_extraction
                            else f"Parameter Extraction enabled because the following modules consume WEB_PARAMETER events: [{', '.join(modules_WEB_PARAMETER)}]"
                        )
                        self.debug(message) if not self.parameter_extraction else self.hugeinfo(message)
                        # do not add parameter extraction yara rules if it's disabled
                        if not self.parameter_extraction:
                            continue
                    excavateRule = e(self)
                    for rule_name, rule_content in excavateRule.yara_rules.items():
                        self.add_yara_rule(rule_name, rule_content, excavateRule)

        self.custom_yara_rules = str(self.config.get("custom_yara_rules", ""))
        if self.custom_yara_rules:
            custom_rules_count = 0
            if Path(self.custom_yara_rules).is_file():
                with open(self.custom_yara_rules) as f:
                    rules_content = f.read()
                self.debug(f"Successfully loaded secrets file [{self.custom_yara_rules}]")
            else:
                self.debug(f"Custom secrets is NOT a file. Will attempt to treat it as rule content")
                rules_content = self.custom_yara_rules

            self.debug(f"Final combined yara rule contents: {rules_content}")
            custom_yara_rule_processed = self.extract_yara_rules(rules_content)
            async for rule_content in custom_yara_rule_processed:
                try:
                    yara.compile(source=rule_content)
                except yara.SyntaxError as e:
                    self.hugewarning(f"Custom Yara rule failed to compile: {e}")
                    return False

                rule_match = await self.helpers.re.search(self.yara_rule_name_regex, rule_content)
                if not rule_match:
                    self.hugewarning(f"Custom Yara rule formatted incorrectly: could not find rule name")
                    return False

                rule_name = rule_match.groups(1)[0]
                c = CustomExtractor(self)
                self.add_yara_rule(rule_name, rule_content, c)
                custom_rules_count += 1
            if custom_rules_count > 0:
                self.hugeinfo(f"Successfully added {str(custom_rules_count)} custom Yara rule(s)")

        yara_max_match_data = self.config.get("yara_max_match_data", 2000)

        yara.set_config(max_match_data=yara_max_match_data)
        yara_rules_combined = "\n".join(self.yara_rules_dict.values())
        try:
            self.yara_rules = yara.compile(source=yara_rules_combined)
        except yara.SyntaxError as e:
            self.hugewarning(f"Yara Rules failed to compile with error: [{e}]")
            self.debug(yara_rules_combined)
            return False

        # pre-load valid URL schemes
        valid_schemes_filename = self.helpers.wordlist_dir / "valid_url_schemes.txt"
        self.valid_schemes = set(self.helpers.read_file(valid_schemes_filename))

        self.url_querystring_remove = self.scan.config.get("url_querystring_remove", True)

        return True

    async def search(self, data, event, content_type, discovery_context="HTTP response"):
        if not data:
            return None

        decoded_data = await self.helpers.re.recursive_decode(data)

        if self.parameter_extraction:

            content_type_lower = content_type.lower() if content_type else ""
            extraction_map = {
                "json": self.helpers.extract_params_json,
                "xml": self.helpers.extract_params_xml,
            }

            for source_type, extract_func in extraction_map.items():
                if source_type in content_type_lower:
                    results = extract_func(data)
                    if results:
                        for parameter_name, original_value in results:
                            description = (
                                f"HTTP Extracted Parameter (speculative from {source_type} content) [{parameter_name}]"
                            )
                            data = {
                                "host": str(event.host),
                                "type": "SPECULATIVE",
                                "name": parameter_name,
                                "original_value": original_value,
                                "url": str(event.data["url"]),
                                "additional_params": {},
                                "assigned_cookies": self.assigned_cookies,
                                "description": description,
                            }
                            context = f"excavate's Parameter extractor found a speculative WEB_PARAMETER: {parameter_name} by parsing {source_type} data from {str(event.host)}"
                            await self.emit_event(data, "WEB_PARAMETER", event, context=context)
                    return

        for result in self.yara_rules.match(data=f"{data}\n{decoded_data}"):
            rule_name = result.rule
            if rule_name in self.yara_preprocess_dict:
                await self.yara_preprocess_dict[rule_name](result, event, discovery_context)
            else:
                self.hugewarning(f"YARA Rule {rule_name} not found in pre-compiled rules")

    async def handle_event(self, event):
<<<<<<< HEAD
        # Harvest GET parameters from URL, if it came directly from the target, and parameter extraction is enabled
        if (
            self.parameter_extraction == True
            and self.url_querystring_remove == False
            and str(event.parent.parent.module) == "TARGET"
        ):
            self.debug(f"Processing target URL [{urlunparse(event.parsed_url)}] for GET parameters")
            for (
                method,
                parsed_url,
                parameter_name,
                original_value,
                regex_name,
                additional_params,
            ) in extract_params_url(event.parsed_url):
                if self.in_bl(parameter_name) == False:
                    description = f"HTTP Extracted Parameter [{parameter_name}] (Target URL)"
                    data = {
                        "host": parsed_url.hostname,
                        "type": "GETPARAM",
                        "name": parameter_name,
                        "original_value": original_value,
                        "url": self.url_unparse("GETPARAM", parsed_url),
                        "description": description,
                        "additional_params": additional_params,
                    }
                    context = f"Excavate parsed a URL directly from the scan target for parameters and found [GETPARAM] Parameter Name: [{parameter_name}] and emitted a WEB_PARAMETER for it"
                    await self.emit_event(data, "WEB_PARAMETER", event, context=context)

        # If parameter_extraction is enabled and we assigned custom headers, emit them as WEB_PARAMETER
        if self.parameter_extraction == True:

            custom_cookies = self.scan.web_config.get("http_cookies", {})
            for custom_cookie_name, custom_cookie_value in custom_cookies.items():
                description = f"HTTP Extracted Parameter [{custom_cookie_name}] (Custom Cookie)"
                data = {
                    "host": event.parsed_url.hostname,
                    "type": "COOKIE",
                    "name": custom_cookie_name,
                    "original_value": custom_cookie_value,
                    "url": self.url_unparse("COOKIE", event.parsed_url),
                    "description": description,
                    "additional_params": _exclude_key(custom_cookies, custom_cookie_name),
                }
                context = (
                    f"Excavate saw a custom cookie set [{custom_cookie_name}], and emitted a WEB_PARAMETER for it"
                )
                await self.emit_event(data, "WEB_PARAMETER", event, context=context)

            custom_headers = self.scan.web_config.get("http_headers", {})
            for custom_header_name, custom_header_value in custom_headers.items():
                description = f"HTTP Extracted Parameter [{custom_header_name}] (Custom Header)"
                data = {
                    "host": event.parsed_url.hostname,
                    "type": "HEADER",
                    "name": custom_header_name,
                    "original_value": custom_header_value,
                    "url": self.url_unparse("HEADER", event.parsed_url),
                    "description": description,
                    "additional_params": _exclude_key(custom_headers, custom_header_name),
                }
                context = (
                    f"Excavate saw a custom header set [{custom_header_name}], and emitted a WEB_PARAMETER for it"
                )
                await self.emit_event(data, "WEB_PARAMETER", event, context=context)

        data = event.data

        # process response data
        body = event.data.get("body", "")
        headers = event.data.get("header-dict", {})
        if body == "" and headers == {}:
            return

        self.assigned_cookies = {}
        content_type = None
        reported_location_header = False

        for header, header_values in headers.items():
            for header_value in header_values:
                if header.lower() == "set-cookie":
                    if "=" not in header_value:
                        self.debug(f"Cookie found without '=': {header_value}")
                        continue
                    else:
                        cookie_name = header_value.split("=")[0]
                        cookie_value = header_value.split("=")[1].split(";")[0]

                        if self.in_bl(cookie_name) == False:
                            self.assigned_cookies[cookie_name] = cookie_value
                            description = f"Set-Cookie Assigned Cookie [{cookie_name}]"
                            data = {
                                "host": str(event.host),
                                "type": "COOKIE",
                                "name": cookie_name,
                                "original_value": cookie_value,
                                "url": self.url_unparse("COOKIE", event.parsed_url),
                                "description": description,
                            }
                            context = f"Excavate noticed a set-cookie header for cookie [{cookie_name}] and emitted a WEB_PARAMETER for it"
                            await self.emit_event(data, "WEB_PARAMETER", event, context=context)
=======

        if event.type == "HTTP_RESPONSE":
            # Harvest GET parameters from URL, if it came directly from the target, and parameter extraction is enabled
            if (
                self.parameter_extraction == True
                and self.url_querystring_remove == False
                and str(event.parent.parent.module) == "TARGET"
            ):
                self.debug(f"Processing target URL [{urlunparse(event.parsed_url)}] for GET parameters")
                for (
                    method,
                    parsed_url,
                    parameter_name,
                    original_value,
                    regex_name,
                    additional_params,
                ) in extract_params_url(event.parsed_url):
                    if self.in_bl(parameter_name) == False:
                        description = f"HTTP Extracted Parameter [{parameter_name}] (Target URL)"
                        data = {
                            "host": parsed_url.hostname,
                            "type": "GETPARAM",
                            "name": parameter_name,
                            "original_value": original_value,
                            "url": self.url_unparse("GETPARAM", parsed_url),
                            "description": description,
                            "additional_params": additional_params,
                        }
                        context = f"Excavate parsed a URL directly from the scan target for parameters and found [GETPARAM] Parameter Name: [{parameter_name}] and emitted a WEB_PARAMETER for it"
                        await self.emit_event(data, "WEB_PARAMETER", event, context=context)

            data = event.data

            # process response data
            body = event.data.get("body", "")
            headers = event.data.get("header-dict", {})
            if body == "" and headers == {}:
                return

            self.assigned_cookies = {}
            content_type = None
            reported_location_header = False

            for header, header_values in headers.items():
                for header_value in header_values:
                    if header.lower() == "set-cookie" and self.parameter_extraction:
                        if "=" not in header_value:
                            self.debug(f"Cookie found without '=': {header_value}")
                            continue
>>>>>>> b7c1ecde
                        else:
                            cookie_name = header_value.split("=")[0]
                            cookie_value = header_value.split("=")[1].split(";")[0]

                            if self.in_bl(cookie_value) == False:
                                self.assigned_cookies[cookie_name] = cookie_value
                                description = f"Set-Cookie Assigned Cookie [{cookie_name}]"
                                data = {
                                    "host": str(event.host),
                                    "type": "COOKIE",
                                    "name": cookie_name,
                                    "original_value": cookie_value,
                                    "url": self.url_unparse("COOKIE", event.parsed_url),
                                    "description": description,
                                }
                                context = f"Excavate noticed a set-cookie header for cookie [{cookie_name}] and emitted a WEB_PARAMETER for it"
                                await self.emit_event(data, "WEB_PARAMETER", event, context=context)
                            else:
                                self.debug(f"blocked cookie parameter [{cookie_name}] due to BL match")
                    if header.lower() == "location":
                        redirect_location = getattr(event, "redirect_location", "")
                        if redirect_location:
                            scheme = self.helpers.is_uri(redirect_location, return_scheme=True)
                            if scheme in ("http", "https"):
                                web_spider_distance = getattr(event, "web_spider_distance", 0)
                                num_redirects = max(getattr(event, "num_redirects", 0), web_spider_distance)
                                if num_redirects <= self.scan.web_max_redirects:
                                    # we do not want to allow the web_spider_distance to be incremented on redirects, so we do not add spider-danger tag
                                    url_event = self.make_event(
                                        redirect_location, "URL_UNVERIFIED", event, tags="affiliate"
                                    )
                                    if url_event is not None:
                                        reported_location_header = True
                                        await self.emit_event(
                                            url_event,
                                            context=f'excavate looked in "Location" header and found {url_event.type}: {url_event.data}',
                                        )

                            # Try to extract parameters from the redirect URL
                            if self.parameter_extraction:

                                for (
                                    method,
                                    parsed_url,
                                    parameter_name,
                                    original_value,
                                    regex_name,
                                    additional_params,
                                ) in extract_params_location(header_value, event.parsed_url):
                                    if self.in_bl(parameter_name) == False:
                                        description = f"HTTP Extracted Parameter [{parameter_name}] (Location Header)"
                                        data = {
                                            "host": parsed_url.hostname,
                                            "type": "GETPARAM",
                                            "name": parameter_name,
                                            "original_value": original_value,
                                            "url": self.url_unparse("GETPARAM", parsed_url),
                                            "description": description,
                                            "additional_params": additional_params,
                                        }
                                        context = f"Excavate parsed a location header for parameters and found [GETPARAM] Parameter Name: [{parameter_name}] and emitted a WEB_PARAMETER for it"
                                        await self.emit_event(data, "WEB_PARAMETER", event, context=context)
                        else:
                            self.warning("location header found but missing redirect_location in HTTP_RESPONSE")
                    if header.lower() == "content-type":
                        content_type = headers["content-type"][0]

            await self.search(
                body,
                event,
                content_type,
                discovery_context="HTTP response (body)",
            )

            if reported_location_header:
                # Location header should be removed if we already found and emitted a result.
                # Failure to do so results in a race against the same URL extracted by the URLExtractor submodule
                # If the extracted URL wins, it will cause the manual one to be a dupe, but it will have a higher web_spider_distance.
                headers.pop("location")
            headers_str = "\n".join(f"{k}: {v}" for k, values in headers.items() for v in values)

            await self.search(
                headers_str,
                event,
                content_type,
                discovery_context="HTTP response (headers)",
            )
        else:
            await self.search(
                event.data,
                event,
                content_type="",
                discovery_context="Parsed file content",
            )<|MERGE_RESOLUTION|>--- conflicted
+++ resolved
@@ -313,6 +313,21 @@
 
     _module_threads = 8
 
+    parameter_blacklist = [
+        "__VIEWSTATE",
+        "__EVENTARGUMENT",
+        "__EVENTVALIDATION",
+        "__EVENTTARGET",
+        "__EVENTARGUMENT",
+        "__VIEWSTATEGENERATOR",
+        "__SCROLLPOSITIONY",
+        "__SCROLLPOSITIONX",
+        "ASP.NET_SessionId",
+        "JSESSIONID",
+        "PHPSESSID",
+    ]
+
+    parameter_blacklist_prefix = ["TS01", "BIGipServerpool_"]  # Big-IP F5 Persistence Cookies
     parameter_blacklist = set(
         p.lower()
         for p in [
@@ -330,28 +345,20 @@
         ]
     )
 
-    parameter_blacklist_prefix = [
-        "TS01",  # Big-IP F5 Persistence Cookies
-        "BIGipServerpool_"
-    ]
-
     yara_rule_name_regex = re.compile(r"rule\s(\w+)\s{")
     yara_rule_regex = re.compile(r"(?s)((?:rule\s+\w+\s*{[^{}]*(?:{[^{}]*}[^{}]*)*[^{}]*(?:/\S*?}[^/]*?/)*)*})")
 
     def in_bl(self, value):
-<<<<<<< HEAD
-        in_bl = False
-        for bl_param in self.parameter_blacklist:
-            if bl_param.lower() == value.lower():
-                in_bl = True
+        lower_value = value.lower()
+
+        if lower_value in self.parameter_blacklist:
+            return True
 
         for bl_param_prefix in self.parameter_blacklist_prefix:
-            if value.lower().startswith(bl_param_prefix.lower()):
-                in_bl = True
-        return in_bl
-=======
-        return value.lower() in self.parameter_blacklist
->>>>>>> b7c1ecde
+            if lower_value.startswith(bl_param_prefix.lower()):
+                return True
+
+        return False
 
     def url_unparse(self, param_type, parsed_url):
         if param_type == "GETPARAM":
@@ -930,109 +937,6 @@
                 self.hugewarning(f"YARA Rule {rule_name} not found in pre-compiled rules")
 
     async def handle_event(self, event):
-<<<<<<< HEAD
-        # Harvest GET parameters from URL, if it came directly from the target, and parameter extraction is enabled
-        if (
-            self.parameter_extraction == True
-            and self.url_querystring_remove == False
-            and str(event.parent.parent.module) == "TARGET"
-        ):
-            self.debug(f"Processing target URL [{urlunparse(event.parsed_url)}] for GET parameters")
-            for (
-                method,
-                parsed_url,
-                parameter_name,
-                original_value,
-                regex_name,
-                additional_params,
-            ) in extract_params_url(event.parsed_url):
-                if self.in_bl(parameter_name) == False:
-                    description = f"HTTP Extracted Parameter [{parameter_name}] (Target URL)"
-                    data = {
-                        "host": parsed_url.hostname,
-                        "type": "GETPARAM",
-                        "name": parameter_name,
-                        "original_value": original_value,
-                        "url": self.url_unparse("GETPARAM", parsed_url),
-                        "description": description,
-                        "additional_params": additional_params,
-                    }
-                    context = f"Excavate parsed a URL directly from the scan target for parameters and found [GETPARAM] Parameter Name: [{parameter_name}] and emitted a WEB_PARAMETER for it"
-                    await self.emit_event(data, "WEB_PARAMETER", event, context=context)
-
-        # If parameter_extraction is enabled and we assigned custom headers, emit them as WEB_PARAMETER
-        if self.parameter_extraction == True:
-
-            custom_cookies = self.scan.web_config.get("http_cookies", {})
-            for custom_cookie_name, custom_cookie_value in custom_cookies.items():
-                description = f"HTTP Extracted Parameter [{custom_cookie_name}] (Custom Cookie)"
-                data = {
-                    "host": event.parsed_url.hostname,
-                    "type": "COOKIE",
-                    "name": custom_cookie_name,
-                    "original_value": custom_cookie_value,
-                    "url": self.url_unparse("COOKIE", event.parsed_url),
-                    "description": description,
-                    "additional_params": _exclude_key(custom_cookies, custom_cookie_name),
-                }
-                context = (
-                    f"Excavate saw a custom cookie set [{custom_cookie_name}], and emitted a WEB_PARAMETER for it"
-                )
-                await self.emit_event(data, "WEB_PARAMETER", event, context=context)
-
-            custom_headers = self.scan.web_config.get("http_headers", {})
-            for custom_header_name, custom_header_value in custom_headers.items():
-                description = f"HTTP Extracted Parameter [{custom_header_name}] (Custom Header)"
-                data = {
-                    "host": event.parsed_url.hostname,
-                    "type": "HEADER",
-                    "name": custom_header_name,
-                    "original_value": custom_header_value,
-                    "url": self.url_unparse("HEADER", event.parsed_url),
-                    "description": description,
-                    "additional_params": _exclude_key(custom_headers, custom_header_name),
-                }
-                context = (
-                    f"Excavate saw a custom header set [{custom_header_name}], and emitted a WEB_PARAMETER for it"
-                )
-                await self.emit_event(data, "WEB_PARAMETER", event, context=context)
-
-        data = event.data
-
-        # process response data
-        body = event.data.get("body", "")
-        headers = event.data.get("header-dict", {})
-        if body == "" and headers == {}:
-            return
-
-        self.assigned_cookies = {}
-        content_type = None
-        reported_location_header = False
-
-        for header, header_values in headers.items():
-            for header_value in header_values:
-                if header.lower() == "set-cookie":
-                    if "=" not in header_value:
-                        self.debug(f"Cookie found without '=': {header_value}")
-                        continue
-                    else:
-                        cookie_name = header_value.split("=")[0]
-                        cookie_value = header_value.split("=")[1].split(";")[0]
-
-                        if self.in_bl(cookie_name) == False:
-                            self.assigned_cookies[cookie_name] = cookie_value
-                            description = f"Set-Cookie Assigned Cookie [{cookie_name}]"
-                            data = {
-                                "host": str(event.host),
-                                "type": "COOKIE",
-                                "name": cookie_name,
-                                "original_value": cookie_value,
-                                "url": self.url_unparse("COOKIE", event.parsed_url),
-                                "description": description,
-                            }
-                            context = f"Excavate noticed a set-cookie header for cookie [{cookie_name}] and emitted a WEB_PARAMETER for it"
-                            await self.emit_event(data, "WEB_PARAMETER", event, context=context)
-=======
 
         if event.type == "HTTP_RESPONSE":
             # Harvest GET parameters from URL, if it came directly from the target, and parameter extraction is enabled
@@ -1064,6 +968,43 @@
                         context = f"Excavate parsed a URL directly from the scan target for parameters and found [GETPARAM] Parameter Name: [{parameter_name}] and emitted a WEB_PARAMETER for it"
                         await self.emit_event(data, "WEB_PARAMETER", event, context=context)
 
+            # If parameter_extraction is enabled and we assigned custom headers, emit them as WEB_PARAMETER
+            if self.parameter_extraction == True:
+
+                custom_cookies = self.scan.web_config.get("http_cookies", {})
+                for custom_cookie_name, custom_cookie_value in custom_cookies.items():
+                    description = f"HTTP Extracted Parameter [{custom_cookie_name}] (Custom Cookie)"
+                    data = {
+                        "host": event.parsed_url.hostname,
+                        "type": "COOKIE",
+                        "name": custom_cookie_name,
+                        "original_value": custom_cookie_value,
+                        "url": self.url_unparse("COOKIE", event.parsed_url),
+                        "description": description,
+                        "additional_params": _exclude_key(custom_cookies, custom_cookie_name),
+                    }
+                    context = (
+                        f"Excavate saw a custom cookie set [{custom_cookie_name}], and emitted a WEB_PARAMETER for it"
+                    )
+                    await self.emit_event(data, "WEB_PARAMETER", event, context=context)
+
+                custom_headers = self.scan.web_config.get("http_headers", {})
+                for custom_header_name, custom_header_value in custom_headers.items():
+                    description = f"HTTP Extracted Parameter [{custom_header_name}] (Custom Header)"
+                    data = {
+                        "host": event.parsed_url.hostname,
+                        "type": "HEADER",
+                        "name": custom_header_name,
+                        "original_value": custom_header_value,
+                        "url": self.url_unparse("HEADER", event.parsed_url),
+                        "description": description,
+                        "additional_params": _exclude_key(custom_headers, custom_header_name),
+                    }
+                    context = (
+                        f"Excavate saw a custom header set [{custom_header_name}], and emitted a WEB_PARAMETER for it"
+                    )
+                    await self.emit_event(data, "WEB_PARAMETER", event, context=context)
+
             data = event.data
 
             # process response data
@@ -1082,12 +1023,11 @@
                         if "=" not in header_value:
                             self.debug(f"Cookie found without '=': {header_value}")
                             continue
->>>>>>> b7c1ecde
                         else:
                             cookie_name = header_value.split("=")[0]
                             cookie_value = header_value.split("=")[1].split(";")[0]
 
-                            if self.in_bl(cookie_value) == False:
+                            if self.in_bl(cookie_name) == False:
                                 self.assigned_cookies[cookie_name] = cookie_value
                                 description = f"Set-Cookie Assigned Cookie [{cookie_name}]"
                                 data = {
