--- conflicted
+++ resolved
@@ -699,13 +699,8 @@
 
     class URLExtractor(ExcavateRule):
         yara_rules = {
-<<<<<<< HEAD
-            "url_full": r'rule url_full { meta: tags = "spider-danger" description = "contains full URL" strings: $url_full = /https?:\/\/([\w\.-]+)([:\/\w\.-]*)/ condition: $url_full }',
+            "url_full": r'rule url_full { meta: tags = "spider-danger" description = "contains full URL" strings: $url_full = /https?:\/\/([\w\.-]+)(:\d{1,5})?([\/\w\.-]*)/ condition: $url_full }',
             "url_attr": r'rule url_attr { meta: tags = "spider-danger" description = "contains tag with src or href attribute" strings: $url_attr = /<[^>]+(href|src|action)=["\'][^"\']*["\'][^>]*>/ condition: $url_attr }',
-=======
-            "url_full": r'rule url_full { meta: tags = "spider-danger" description = "contains full URL" strings: $url_full = /https?:\/\/([\w\.-]+)(:\d{1,5})?([\/\w\.-]*)/ condition: $url_full }',
-            "url_attr": r'rule url_attr { meta: tags = "spider-danger" description = "contains tag with src or href attribute" strings: $url_attr = /<[^>]+(href|src)=["\'][^"\']*["\'][^>]*>/ condition: $url_attr }',
->>>>>>> 6744ddd5
         }
         full_url_regex = re.compile(r"(https?)://((?:\w|\d)(?:[\d\w-]+\.?)+(?::\d{1,5})?(?:/[-\w\.\(\)]*[-\w\.]+)*/?)")
         full_url_regex_strict = re.compile(r"^(https?):\/\/([\w.-]+)(?::\d{1,5})?(\/[\w\/\.-]*)?(\?[^\s]+)?$")
@@ -849,12 +844,7 @@
 
                 rule_match = await self.helpers.re.search(self.yara_rule_name_regex, rule_content)
                 if not rule_match:
-<<<<<<< HEAD
-                    self.hugewarning(f"Custom Yara rule formatted incorrectly: could not find rule name")
-                    return False
-=======
                     return False, f"Custom Yara formatted incorrectly: could not find rule name"
->>>>>>> 6744ddd5
 
                 rule_name = rule_match.groups(1)[0]
                 c = CustomExtractor(self)
