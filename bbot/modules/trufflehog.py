--- conflicted
+++ resolved
@@ -5,17 +5,12 @@
 class trufflehog(BaseModule):
     watched_events = ["FILESYSTEM"]
     produced_events = ["FINDING", "VULNERABILITY"]
-<<<<<<< HEAD
     flags = ["passive", "safe", "code-enum"]
-    meta = {"description": "TruffleHog is a tool for finding credentials"}
-=======
-    flags = ["passive", "safe"]
     meta = {
         "description": "TruffleHog is a tool for finding credentials",
         "created_date": "2024-03-12",
         "author": "@domwhewell-sage",
     }
->>>>>>> 2a7a84b1
 
     options = {
         "version": "3.75.1",
