--- conflicted
+++ resolved
@@ -4,17 +4,12 @@
 class azure_realm(BaseModule):
     watched_events = ["DNS_NAME"]
     produced_events = ["URL_UNVERIFIED"]
-<<<<<<< HEAD
     flags = ["affiliates", "subdomain-enum", "cloud-enum", "web-basic", "passive", "safe"]
-    meta = {"description": 'Retrieves the "AuthURL" from login.microsoftonline.com/getuserrealm'}
-=======
-    flags = ["affiliates", "subdomain-enum", "cloud-enum", "web-basic", "web-thorough", "passive", "safe"]
     meta = {
         "description": 'Retrieves the "AuthURL" from login.microsoftonline.com/getuserrealm',
         "created_date": "2023-07-12",
         "author": "@TheTechromancer",
     }
->>>>>>> 2a7a84b1
 
     async def setup(self):
         self.processed = set()
