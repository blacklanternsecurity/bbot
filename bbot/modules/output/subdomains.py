--- conflicted
+++ resolved
@@ -4,16 +4,12 @@
 
 class Subdomains(TXT):
     watched_events = ["DNS_NAME", "DNS_NAME_UNRESOLVED"]
-<<<<<<< HEAD
-    meta = {"description": "Output only resolved, in-scope subdomains"}
-=======
     flags = ["subdomain-enum"]
     meta = {
         "description": "Output only resolved, in-scope subdomains",
         "created_date": "2023-07-31",
         "author": "@TheTechromancer",
     }
->>>>>>> 2a7a84b1
     options = {"output_file": "", "include_unresolved": False}
     options_desc = {"output_file": "Output to file", "include_unresolved": "Include unresolved subdomains in output"}
     accept_dupes = False
