--- conflicted
+++ resolved
@@ -36,11 +36,6 @@
                 )
 
                 x = ASPNET_Viewstate()
-<<<<<<< HEAD
-                self.hugesuccess(viewstate)
-                self.hugesuccess(generator)
-=======
->>>>>>> 137a6a23
                 r = x.check_secret(viewstate, generator)
                 if r:
                     data = {
