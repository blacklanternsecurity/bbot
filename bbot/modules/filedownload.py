--- conflicted
+++ resolved
@@ -13,13 +13,8 @@
     """
 
     watched_events = ["URL_UNVERIFIED", "HTTP_RESPONSE"]
-<<<<<<< HEAD
-    produced_events = []
+    produced_events = ["FILESYSTEM"]
     flags = ["active", "safe", "web-basic"]
-=======
-    produced_events = ["FILESYSTEM"]
-    flags = ["active", "safe", "web-basic", "web-thorough"]
->>>>>>> d9b664f7
     meta = {
         "description": "Download common filetypes such as PDF, DOCX, PPTX, etc.",
         "created_date": "2023-10-11",
