--- conflicted
+++ resolved
@@ -111,16 +111,10 @@
             await self.emit_event(
                 self.helpers.make_netloc(event.data, port),
                 "OPEN_TCP_PORT",
-<<<<<<< HEAD
                 parent=event,
-                internal=True,
+                internal=(not self.show_open_ports),
                 quick=True,
                 context=f'{{module}} queried Shodan\'s InternetDB API for "{query_host}" and found {{event.type}}: {{event.data}}',
-=======
-                source=event,
-                internal=(not self.show_open_ports),
-                quick=True,
->>>>>>> d9b664f7
             )
         vulns = data.get("vulns", [])
         if vulns:
