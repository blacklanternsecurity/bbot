--- conflicted
+++ resolved
@@ -153,31 +153,10 @@
     watched_events = ["DNS_NAME"]
     produced_events = ["DNS_NAME"]
     flags = ["subdomain-enum", "passive", "safe"]
-<<<<<<< HEAD
-    meta = {"description": "Check for common SRV records"}
-=======
     meta = {"description": "Check for common SRV records", "created_date": "2022-05-15", "author": "@TheTechromancer"}
-    options = {"top": 50, "max_event_handlers": 10}
-    options_desc = {
-        "top": "How many of the top SRV records to check",
-        "max_event_handlers": "How many instances of the module to run concurrently",
-    }
-    _max_event_handlers = 10
-
-    def _incoming_dedup_hash(self, event):
-        # dedupe by parent
-        parent_domain = self.helpers.parent_domain(event.data)
-        return hash(parent_domain), "already processed parent domain"
-
-    async def filter_event(self, event):
-        # skip SRV wildcards
-        if "SRV" in await self.helpers.is_wildcard(event.host):
-            return False
-        return True
->>>>>>> 2a7a84b1
+    dedup_strategy = "lowest_parent"
 
     async def handle_event(self, event):
-        self.hugesuccess(event)
         query = self.make_query(event)
         self.verbose(f'Brute-forcing SRV records for "{query}"')
         for hostname in await self.helpers.dns.brute(self, query, common_srvs, type="SRV"):
