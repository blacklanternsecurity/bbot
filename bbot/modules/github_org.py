from bbot.modules.templates.github import github


class github_org(github):
    watched_events = ["ORG_STUB", "SOCIAL"]
    produced_events = ["CODE_REPOSITORY"]
<<<<<<< HEAD
    flags = ["passive", "subdomain-enum", "safe", "code-enum"]
    meta = {"description": "Query Github's API for organization and member repositories"}
=======
    flags = ["passive", "subdomain-enum", "safe"]
    meta = {
        "description": "Query Github's API for organization and member repositories",
        "created_date": "2023-12-14",
        "author": "@domwhewell-sage",
    }
>>>>>>> 2a7a84b1
    options = {"api_key": "", "include_members": True, "include_member_repos": False}
    options_desc = {
        "api_key": "Github token",
        "include_members": "Enumerate organization members",
        "include_member_repos": "Also enumerate organization members' repositories",
    }

    scope_distance_modifier = 2

    async def setup(self):
        self.include_members = self.config.get("include_members", True)
        self.include_member_repos = self.config.get("include_member_repos", False)
        return await super().setup()

    async def filter_event(self, event):
        if event.type == "SOCIAL":
            if event.data.get("platform", "") != "github":
                return False, "event is not a github profile"
            # reject org members if the setting isn't enabled
            # this prevents gathering of org member repos
            if (not self.include_member_repos) and ("github-org-member" in event.tags):
                return False, "include_member_repos is False"
        return True

    async def handle_event(self, event):
        # handle github profile
        if event.type == "SOCIAL":
            user = event.data.get("profile_name", "")
            in_scope = False
            if "github-org-member" in event.tags:
                is_org = False
            elif "github-org" in event.tags:
                is_org = True
                in_scope = True
            else:
                is_org, in_scope = await self.validate_org(user)

            # find repos from user/org (SOCIAL --> CODE_REPOSITORY)
            repos = []
            if is_org:
                if in_scope:
                    self.verbose(f"Searching for repos belonging to organization {user}")
                    repos = await self.query_org_repos(user)
                else:
                    self.verbose(f"Organization {user} does not appear to be in-scope")
            elif "github-org-member" in event.tags:
                self.verbose(f"Searching for repos belonging to user {user}")
                repos = await self.query_user_repos(user)
            for repo_url in repos:
                repo_event = self.make_event({"url": repo_url}, "CODE_REPOSITORY", tags="git", source=event)
                if not repo_event:
                    continue
                repo_event.scope_distance = event.scope_distance
                await self.emit_event(repo_event)

            # find members from org (SOCIAL --> SOCIAL)
            if is_org and self.include_members:
                self.verbose(f"Searching for any members belonging to {user}")
                org_members = await self.query_org_members(user)
                for member in org_members:
                    event_data = {"platform": "github", "profile_name": member, "url": f"https://github.com/{member}"}
                    member_event = self.make_event(event_data, "SOCIAL", tags="github-org-member", source=event)
                    if member_event:
                        await self.emit_event(member_event)

        # find valid orgs from stub (ORG_STUB --> SOCIAL)
        elif event.type == "ORG_STUB":
            user = event.data
            self.verbose(f"Validating whether the organization {user} is within our scope...")
            is_org, in_scope = await self.validate_org(user)
            if "target" in event.tags:
                in_scope = True
            if not is_org or not in_scope:
                self.verbose(f"Unable to validate that {user} is in-scope, skipping...")
                return

            event_data = {"platform": "github", "profile_name": user, "url": f"https://github.com/{user}"}
            github_org_event = self.make_event(event_data, "SOCIAL", tags="github-org", source=event)
            if github_org_event:
                github_org_event.scope_distance = event.scope_distance
                await self.emit_event(github_org_event)

    async def query_org_repos(self, query):
        repos = []
        url = f"{self.base_url}/orgs/{self.helpers.quote(query)}/repos?per_page=100&page=" + "{page}"
        agen = self.helpers.api_page_iter(url, headers=self.headers, json=False)
        try:
            async for r in agen:
                if r is None:
                    break
                status_code = getattr(r, "status_code", 0)
                if status_code == 403:
                    self.warning("Github is rate-limiting us (HTTP status: 403)")
                    break
                if status_code != 200:
                    break
                try:
                    j = r.json()
                except Exception as e:
                    self.warning(f"Failed to decode JSON for {r.url} (HTTP status: {status_code}): {e}")
                    break
                if not j:
                    break
                for item in j:
                    html_url = item.get("html_url", "")
                    repos.append(html_url)
        finally:
            agen.aclose()
        return repos

    async def query_org_members(self, query):
        members = []
        url = f"{self.base_url}/orgs/{self.helpers.quote(query)}/members?per_page=100&page=" + "{page}"
        agen = self.helpers.api_page_iter(url, headers=self.headers, json=False)
        try:
            async for r in agen:
                if r is None:
                    break
                status_code = getattr(r, "status_code", 0)
                if status_code == 403:
                    self.warning("Github is rate-limiting us (HTTP status: 403)")
                    break
                if status_code != 200:
                    break
                try:
                    j = r.json()
                except Exception as e:
                    self.warning(f"Failed to decode JSON for {r.url} (HTTP status: {status_code}): {e}")
                    break
                if not j:
                    break
                for item in j:
                    login = item.get("login", "")
                    members.append(login)
        finally:
            agen.aclose()
        return members

    async def query_user_repos(self, query):
        repos = []
        url = f"{self.base_url}/users/{self.helpers.quote(query)}/repos?per_page=100&page=" + "{page}"
        agen = self.helpers.api_page_iter(url, headers=self.headers, json=False)
        try:
            async for r in agen:
                if r is None:
                    break
                status_code = getattr(r, "status_code", 0)
                if status_code == 403:
                    self.warning("Github is rate-limiting us (HTTP status: 403)")
                    break
                if status_code != 200:
                    break
                try:
                    j = r.json()
                except Exception as e:
                    self.warning(f"Failed to decode JSON for {r.url} (HTTP status: {status_code}): {e}")
                    break
                if not j:
                    break
                for item in j:
                    html_url = item.get("html_url", "")
                    repos.append(html_url)
        finally:
            agen.aclose()
        return repos

    async def validate_org(self, org):
        is_org = False
        in_scope = False
        url = f"{self.base_url}/orgs/{org}"
        r = await self.helpers.request(url, headers=self.headers)
        if r is None:
            return is_org, in_scope
        status_code = getattr(r, "status_code", 0)
        if status_code == 403:
            self.warning("Github is rate-limiting us (HTTP status: 403)")
            return is_org, in_scope
        if status_code == 200:
            is_org = True
        try:
            json = r.json()
        except Exception as e:
            self.warning(f"Failed to decode JSON for {r.url} (HTTP status: {status_code}): {e}")
            return is_org, in_scope
        for k, v in json.items():
            if (
                isinstance(v, str)
                and (
                    self.helpers.is_dns_name(v, include_local=False)
                    or self.helpers.is_url(v)
                    or self.helpers.is_email(v)
                )
                and self.scan.in_scope(v)
            ):
                self.verbose(f'Found in-scope key "{k}": "{v}" for {org}, it appears to be in-scope')
                in_scope = True
                break
        return is_org, in_scope<|MERGE_RESOLUTION|>--- conflicted
+++ resolved
@@ -4,17 +4,12 @@
 class github_org(github):
     watched_events = ["ORG_STUB", "SOCIAL"]
     produced_events = ["CODE_REPOSITORY"]
-<<<<<<< HEAD
     flags = ["passive", "subdomain-enum", "safe", "code-enum"]
-    meta = {"description": "Query Github's API for organization and member repositories"}
-=======
-    flags = ["passive", "subdomain-enum", "safe"]
     meta = {
         "description": "Query Github's API for organization and member repositories",
         "created_date": "2023-12-14",
         "author": "@domwhewell-sage",
     }
->>>>>>> 2a7a84b1
     options = {"api_key": "", "include_members": True, "include_member_repos": False}
     options_desc = {
         "api_key": "Github token",
