[tool.poetry]
name = "bbot"
version = "2.0.0"
description = "OSINT automation for hackers."
authors = [
    "TheTechromancer",
    "Paul Mueller",
]
license = "GPL-3.0"
readme = "README.md"
repository = "https://github.com/blacklanternsecurity/bbot"
homepage = "https://github.com/blacklanternsecurity/bbot"
documentation = "https://www.blacklanternsecurity.com/bbot/"
keywords = ["python", "cli", "automation", "osint", "neo4j", "scanner", "python-library", "hacking", "recursion", "pentesting", "recon", "command-line-tool", "bugbounty", "subdomains", "security-tools", "subdomain-scanner", "osint-framework", "attack-surface", "subdomain-enumeration", "osint-tool"]
classifiers = [
    "Operating System :: POSIX :: Linux",
    "Topic :: Security",
]

[tool.poetry.urls]
"Discord" = "https://discord.com/invite/PZqkgxu5SA"
"Docker Hub" = "https://hub.docker.com/r/blacklanternsecurity/bbot"

[tool.poetry.scripts]
bbot = 'bbot.cli:main'

[tool.poetry.dependencies]
python = "^3.9"
omegaconf = "^2.3.0"
psutil = "^5.9.4"
wordninja = "^2.0.0"
ansible-runner = "^2.3.2"
deepdiff = ">=6.2.3,<8.0.0"
xmltojson = "^2.0.2"
pycryptodome = "^3.17"
idna = "^3.4"
ansible = ">=7.3,<9.0"
tabulate = "0.8.10"
websockets = ">=11.0.2,<13.0.0"
pyjwt = "^2.7.0"
beautifulsoup4 = "^4.12.2"
lxml = ">=4.9.2,<6.0.0"
dnspython = "^2.4.2"
pydantic = "^2.4.2"
httpx = "^0.26.0"
tldextract = "^5.1.1"
cachetools = "^5.3.2"
socksio = "^1.0.0"
jinja2 = "^3.1.3"
pyzmq = "^25.1.2"
regex = "^2024.4.16"
unidecode = "^1.3.8"
radixtarget = "^1.0.0.15"
cloudcheck = "^5.0.0.350"
<<<<<<< HEAD
mmh3 = "^4.1.0"
=======
setproctitle = "^1.3.3"
>>>>>>> 1720e424

[tool.poetry.group.dev.dependencies]
flake8 = ">=6,<8"
pytest-cov = ">=4,<6"
poetry-dynamic-versioning = ">=0.21.4,<1.3.0"
pytest-rerunfailures = ">=11.1.2,<15.0.0"
pytest-asyncio = ">=0.21,<0.24"
urllib3 = "^2.0.2"
werkzeug = ">=2.3.4,<4.0.0"
pytest-httpserver = "^1.0.8"
pytest-env = ">=0.8.2,<1.2.0"
pytest-timeout = "^2.1.0"
pytest = ">=7.4,<9.0"
pre-commit = "^3.4.0"
black = "^24.1.1"
pytest-httpx = "^0.29.0"

[tool.poetry.group.docs.dependencies]
mkdocs = "^1.5.2"
mkdocs-extra-sass-plugin = "^0.1.0"
mkdocs-material = "^9.2.5"
mkdocs-material-extensions = "^1.1.1"
mkdocstrings = ">=0.22,<0.25"
mkdocstrings-python = "^1.6.0"
livereload = "^2.6.3"

[tool.pytest.ini_options]
env = [
    "BBOT_TESTING = True",
    "PYTHONASYNCIODEBUG = 1"
]

[build-system]
requires = ["poetry-core>=1.0.0", "poetry-dynamic-versioning"]
build-backend = "poetry_dynamic_versioning.backend"

[tool.black]
line-length = 119
extend-exclude = "(test_step_1/test_manager_*)"

[tool.poetry-dynamic-versioning]
enable = true
metadata = false
format-jinja = 'v2.0.0{% if branch == "dev" %}.{{ distance }}rc{% endif %}'

[tool.poetry-dynamic-versioning.substitution]
files = ["*/__init__.py"]<|MERGE_RESOLUTION|>--- conflicted
+++ resolved
@@ -52,11 +52,8 @@
 unidecode = "^1.3.8"
 radixtarget = "^1.0.0.15"
 cloudcheck = "^5.0.0.350"
-<<<<<<< HEAD
 mmh3 = "^4.1.0"
-=======
 setproctitle = "^1.3.3"
->>>>>>> 1720e424
 
 [tool.poetry.group.dev.dependencies]
 flake8 = ">=6,<8"
