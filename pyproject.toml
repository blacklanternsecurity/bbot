[tool.poetry]
name = "bbot"
version = "1.0.0"
description = "OSINT automation for hackers."
authors = [
    "TheTechromancer",
    "Paul Mueller",
]
license = "GPL-3.0"
readme = "README.md"
repository = "https://github.com/blacklanternsecurity/bbot"
homepage = "https://github.com/blacklanternsecurity/bbot"
documentation = "https://www.blacklanternsecurity.com/bbot/"
keywords = ["python", "cli", "automation", "osint", "neo4j", "scanner", "python-library", "hacking", "recursion", "pentesting", "recon", "command-line-tool", "bugbounty", "subdomains", "security-tools", "subdomain-scanner", "osint-framework", "attack-surface", "subdomain-enumeration", "osint-tool"]
classifiers = [
    "Operating System :: POSIX :: Linux",
    "Topic :: Security",
]

[tool.poetry.urls]
"Discord" = "https://discord.com/invite/PZqkgxu5SA"
"Docker Hub" = "https://hub.docker.com/r/blacklanternsecurity/bbot"

[tool.poetry.scripts]
bbot = 'bbot.cli:main'

[tool.poetry.dependencies]
python = "^3.9"
omegaconf = "^2.3.0"
psutil = "^5.9.4"
wordninja = "^2.0.0"
ansible-runner = "^2.3.2"
deepdiff = ">=6.2.3,<8.0.0"
xmltojson = "^2.0.2"
pycryptodome = "^3.17"
idna = "^3.4"
ansible = ">=7.3,<9.0"
tabulate = "0.8.10"
websockets = ">=11.0.2,<13.0.0"
pyjwt = "^2.7.0"
beautifulsoup4 = "^4.12.2"
lxml = ">=4.9.2,<6.0.0"
dnspython = "^2.4.2"
pydantic = "^2.4.2"
httpx = "^0.26.0"
cloudcheck = ">=2.1.0.181,<4.0.0.0"
tldextract = "^5.1.1"
cachetools = "^5.3.2"
socksio = "^1.0.0"
jinja2 = "^3.1.3"
pyzmq = "^25.1.2"
<<<<<<< HEAD
regex = "^2024.4.16"
=======
unidecode = "^1.3.8"
>>>>>>> 145c2a27

[tool.poetry.group.dev.dependencies]
flake8 = ">=6,<8"
pytest-cov = ">=4,<6"
poetry-dynamic-versioning = ">=0.21.4,<1.3.0"
pytest-rerunfailures = ">=11.1.2,<15.0.0"
pytest-asyncio = ">=0.21,<0.24"
urllib3 = "^2.0.2"
werkzeug = ">=2.3.4,<4.0.0"
pytest-httpserver = "^1.0.8"
pytest-env = ">=0.8.2,<1.2.0"
pytest-timeout = "^2.1.0"
pytest = ">=7.4,<9.0"
pre-commit = "^3.4.0"
black = "^24.1.1"
pytest-httpx = "^0.29.0"

[tool.poetry.group.docs.dependencies]
mkdocs = "^1.5.2"
mkdocs-extra-sass-plugin = "^0.1.0"
mkdocs-material = "^9.2.5"
mkdocs-material-extensions = "^1.1.1"
mkdocstrings = ">=0.22,<0.25"
mkdocstrings-python = "^1.6.0"
livereload = "^2.6.3"

[tool.pytest.ini_options]
env = [
    "BBOT_TESTING = True",
    "PYTHONASYNCIODEBUG = 1"
]

[build-system]
requires = ["poetry-core>=1.0.0", "poetry-dynamic-versioning"]
build-backend = "poetry_dynamic_versioning.backend"

[tool.black]
line-length = 119
extend-exclude = "(test_step_1/test_manager_*)"

[tool.poetry-dynamic-versioning]
enable = true
metadata = false
format-jinja = 'v1.1.7{% if branch == "dev" %}.{{ distance }}rc{% endif %}'

[tool.poetry-dynamic-versioning.substitution]
files = ["*/__init__.py"]<|MERGE_RESOLUTION|>--- conflicted
+++ resolved
@@ -49,11 +49,8 @@
 socksio = "^1.0.0"
 jinja2 = "^3.1.3"
 pyzmq = "^25.1.2"
-<<<<<<< HEAD
 regex = "^2024.4.16"
-=======
 unidecode = "^1.3.8"
->>>>>>> 145c2a27
 
 [tool.poetry.group.dev.dependencies]
 flake8 = ">=6,<8"
